use criterion::criterion_group;
use criterion::criterion_main;
use criterion::Criterion;
use triton_profiler::triton_profiler::Report;
use triton_profiler::triton_profiler::TritonProfiler;
<<<<<<< HEAD

=======
>>>>>>> ce36f800
use triton_vm::proof::Claim;
use triton_vm::shared_tests::save_proof;
use triton_vm::stark::Stark;
use triton_vm::stark::StarkParameters;
<<<<<<< HEAD
use triton_vm::table::master_table::MasterBaseTable;
=======
>>>>>>> ce36f800
use triton_vm::vm::Program;

/// cargo criterion --bench prove_halt
fn prove_halt(_criterion: &mut Criterion) {
    let mut maybe_profiler = Some(TritonProfiler::new("Prove Halt"));
    let mut report: Report = Report::placeholder();

    // stark object
    let program = match Program::from_code("halt") {
        Err(e) => panic!("Cannot compile source code into program: {}", e),
        Ok(p) => p,
    };

    // witness
    let (aet, output, err) = program.simulate_no_input();
    if let Some(error) = err {
        panic!("The VM encountered the following problem: {}", error);
    }

<<<<<<< HEAD
    let code = program.to_bwords();
    let padded_height = MasterBaseTable::padded_height(&aet, &code);
    let claim = Claim {
        input: vec![],
        program: code,
        output,
        padded_height,
    };
    let parameters = StarkParameters::default();
    let stark = Stark::new(claim, parameters);

=======
    let cycle_count = aet.processor_matrix.len();
>>>>>>> ce36f800
    let proof = stark.prove(aet, &mut maybe_profiler);

    if let Some(profiler) = &mut maybe_profiler {
        profiler.finish();
        report = profiler.report(
            Some(cycle_count),
            Some(stark.claim.padded_height),
            Some(stark.fri.domain.length),
        );
    };

    // save proof
    let filename = "halt.tsp";
    if let Err(e) = save_proof(filename, proof) {
        println!("Error saving proof: {:?}", e);
    }

    println!("{}", report);
}

criterion_group! {
    name = benches;
    config = Criterion::default();
    targets = prove_halt
}

criterion_main!(benches);<|MERGE_RESOLUTION|>--- conflicted
+++ resolved
@@ -1,20 +1,14 @@
 use criterion::criterion_group;
 use criterion::criterion_main;
 use criterion::Criterion;
+
 use triton_profiler::triton_profiler::Report;
 use triton_profiler::triton_profiler::TritonProfiler;
-<<<<<<< HEAD
-
-=======
->>>>>>> ce36f800
 use triton_vm::proof::Claim;
 use triton_vm::shared_tests::save_proof;
 use triton_vm::stark::Stark;
 use triton_vm::stark::StarkParameters;
-<<<<<<< HEAD
 use triton_vm::table::master_table::MasterBaseTable;
-=======
->>>>>>> ce36f800
 use triton_vm::vm::Program;
 
 /// cargo criterion --bench prove_halt
@@ -34,7 +28,6 @@
         panic!("The VM encountered the following problem: {}", error);
     }
 
-<<<<<<< HEAD
     let code = program.to_bwords();
     let padded_height = MasterBaseTable::padded_height(&aet, &code);
     let claim = Claim {
@@ -45,10 +38,7 @@
     };
     let parameters = StarkParameters::default();
     let stark = Stark::new(claim, parameters);
-
-=======
     let cycle_count = aet.processor_matrix.len();
->>>>>>> ce36f800
     let proof = stark.prove(aet, &mut maybe_profiler);
 
     if let Some(profiler) = &mut maybe_profiler {
