use std::ops::Add;
use std::ops::Mul;
use std::ops::MulAssign;

use anyhow::bail;
use anyhow::Result;
use itertools::izip;
use itertools::Itertools;
use ndarray::s;
use ndarray::Array1;
use ndarray::ArrayBase;
use ndarray::ArrayView1;
use ndarray::ArrayView2;
use ndarray::Axis;
use num_traits::One;
use rayon::prelude::*;
use serde::Deserialize;
use serde::Serialize;
use triton_profiler::prof_itr0;
use triton_profiler::prof_start;
use triton_profiler::prof_stop;
use triton_profiler::triton_profiler::TritonProfiler;
use twenty_first::shared_math::b_field_element::BFieldElement;
use twenty_first::shared_math::mpolynomial::Degree;
use twenty_first::shared_math::other::roundup_npo2;
use twenty_first::shared_math::polynomial::Polynomial;
use twenty_first::shared_math::tip5::Tip5;
use twenty_first::shared_math::traits::FiniteField;
use twenty_first::shared_math::traits::Inverse;
use twenty_first::shared_math::traits::ModPowU32;
use twenty_first::shared_math::x_field_element;
use twenty_first::shared_math::x_field_element::XFieldElement;
use twenty_first::util_types::algebraic_hasher::AlgebraicHasher;
use twenty_first::util_types::merkle_tree::CpuParallel;
use twenty_first::util_types::merkle_tree::MerkleTree;
use twenty_first::util_types::merkle_tree_maker::MerkleTreeMaker;

use crate::arithmetic_domain::ArithmeticDomain;
use crate::fri::Fri;
use crate::proof::Claim;
use crate::proof::Proof;
use crate::proof_item::ProofItem;
use crate::proof_stream::ProofStream;
use crate::table::challenges::Challenges;
use crate::table::extension_table::Evaluable;
use crate::table::master_table::*;
use crate::vm::AlgebraicExecutionTrace;

pub type StarkHasher = Tip5;
<<<<<<< HEAD
pub type StarkProofStream = ProofStream<ProofItem, StarkHasher>;
=======
pub type MTMaker = CpuParallel;
pub type StarkProofStream = ProofStream<StarkHasher>;
>>>>>>> bb76d16f

/// The Merkle tree maker in use. Keeping this as a type alias should make it easier to switch
/// between different Merkle tree makers.
pub type MTMaker = CpuParallel;

/// All the security-related parameters for the zk-STARK.
#[derive(Debug, Clone, Copy, PartialEq, Eq, Serialize, Deserialize, Hash)]
pub struct StarkParameters {
    /// The conjectured security level in bits. Concretely, the system
    /// - is perfectly complete, and
    /// - has soundness error 2^(-security_level).
    pub security_level: usize,

    /// The ratio between the lengths of the randomized trace domain and the FRI domain.
    /// Must be a power of 2 for efficiency reasons.
    pub fri_expansion_factor: usize,

    /// The number of randomizers for the execution trace. The trace randomizers are integral for
    /// achieving zero-knowledge. In particular, they achieve ZK for the (DEEP) ALI part of the
    /// zk-STARK.
    pub num_trace_randomizers: usize,

    /// The number of randomizer polynomials. A single randomizer polynomial should be sufficient
    /// in all cases. It is integral for achieving zero-knowledge for the FRI part of the zk-STARK.
    pub num_randomizer_polynomials: usize,

    /// The number of colinearity checks to perform in FRI.
    pub num_colinearity_checks: usize,

    /// The number of combination codeword checks. These checks link the (DEEP) ALI part and the
    /// FRI part of the zk-STARK. The number of combination codeword checks directly depends on the
    /// number of colinearity checks and the FRI folding factor.
    pub num_combination_codeword_checks: usize,
}

impl StarkParameters {
    pub fn new(security_level: usize, log2_of_fri_expansion_factor: usize) -> Self {
        assert_ne!(
            0, log2_of_fri_expansion_factor,
            "FRI expansion factor must be greater than one."
        );

        let num_randomizer_polynomials = 1; // over the XField
        let fri_expansion_factor = 1 << log2_of_fri_expansion_factor;
        let num_colinearity_checks = security_level / log2_of_fri_expansion_factor;

        // For now, the FRI folding factor is hardcoded in our zk-STARK.
        let fri_folding_factor = 2;
        let num_combination_codeword_checks = num_colinearity_checks * fri_folding_factor;

        let num_out_of_domain_rows = 2;
        let num_trace_randomizers = num_combination_codeword_checks
            + num_out_of_domain_rows * x_field_element::EXTENSION_DEGREE;

        StarkParameters {
            security_level,
            fri_expansion_factor,
            num_trace_randomizers,
            num_randomizer_polynomials,
            num_colinearity_checks,
            num_combination_codeword_checks,
        }
    }
}

impl Default for StarkParameters {
    fn default() -> Self {
        let log_2_of_fri_expansion_factor = 2;
        let security_level = 160;

        Self::new(security_level, log_2_of_fri_expansion_factor)
    }
}

pub struct Stark {}

impl Stark {
    pub fn prove(
        parameters: &StarkParameters,
        claim: &Claim,
        aet: &AlgebraicExecutionTrace,
        maybe_profiler: &mut Option<TritonProfiler>,
    ) -> Proof {
        assert_eq!(
            claim.padded_height(),
            MasterBaseTable::padded_height(aet, parameters.num_trace_randomizers),
            "The claimed padded height must match the actual padded height of the trace."
        );
        prof_start!(maybe_profiler, "Fiat-Shamir: claim", "hash");
        let mut proof_stream = StarkProofStream::new();
        proof_stream.enqueue(&ProofItem::Claim(claim.clone()));
        prof_stop!(maybe_profiler, "Fiat-Shamir: claim");

        prof_start!(maybe_profiler, "derive additional parameters");
        let max_degree =
            Self::derive_max_degree(claim.padded_height(), parameters.num_trace_randomizers);
        let fri = Self::derive_fri(parameters, max_degree);
        prof_stop!(maybe_profiler, "derive additional parameters");

        prof_start!(maybe_profiler, "base tables");
        prof_start!(maybe_profiler, "create");
        let mut master_base_table =
            MasterBaseTable::new(aet, parameters.num_trace_randomizers, fri.domain);
        prof_stop!(maybe_profiler, "create");

        prof_start!(maybe_profiler, "pad");
        master_base_table.pad();
        prof_stop!(maybe_profiler, "pad");

        prof_start!(maybe_profiler, "LDE", "LDE");
        master_base_table.randomize_trace();
        let (fri_domain_master_base_table, base_interpolation_polys) =
            master_base_table.to_fri_domain_table();
        prof_stop!(maybe_profiler, "LDE");

        prof_start!(maybe_profiler, "Merkle tree", "hash");
        let base_merkle_tree = fri_domain_master_base_table.merkle_tree(maybe_profiler);
        let base_merkle_tree_root = base_merkle_tree.get_root();
        prof_stop!(maybe_profiler, "Merkle tree");

        prof_start!(maybe_profiler, "Fiat-Shamir", "hash");
<<<<<<< HEAD
        let mut proof_stream = StarkProofStream::new();
        proof_stream.enqueue(&ProofItem::MerkleRoot(base_merkle_tree_root), true);
=======
        let padded_height = BFieldElement::new(master_base_table.padded_height as u64);
        proof_stream.enqueue(&ProofItem::MerkleRoot(base_merkle_tree_root));
>>>>>>> bb76d16f
        let extension_weights = proof_stream.sample_scalars(Challenges::num_challenges_to_sample());
        let extension_challenges = Challenges::new(extension_weights, &claim.input, &claim.output);
        prof_stop!(maybe_profiler, "Fiat-Shamir");

        prof_start!(maybe_profiler, "extend");
        let mut master_ext_table =
            master_base_table.extend(&extension_challenges, parameters.num_randomizer_polynomials);
        prof_stop!(maybe_profiler, "extend");
        prof_stop!(maybe_profiler, "base tables");

        prof_start!(maybe_profiler, "ext tables");
        prof_start!(maybe_profiler, "LDE", "LDE");
        master_ext_table.randomize_trace();
        let (fri_domain_ext_master_table, ext_interpolation_polys) =
            master_ext_table.to_fri_domain_table();
        prof_stop!(maybe_profiler, "LDE");

        prof_start!(maybe_profiler, "Merkle tree", "hash");
        let ext_merkle_tree = fri_domain_ext_master_table.merkle_tree(maybe_profiler);
        let ext_merkle_tree_root = ext_merkle_tree.get_root();
        proof_stream.enqueue(&ProofItem::MerkleRoot(ext_merkle_tree_root));
        prof_stop!(maybe_profiler, "Merkle tree");
        prof_stop!(maybe_profiler, "ext tables");

        prof_start!(maybe_profiler, "quotient-domain codewords");
        let trace_domain = ArithmeticDomain::new_no_offset(master_base_table.padded_height);
        // When debugging, it is useful to check the degree of some intermediate polynomials.
        // The quotient domain is chosen to be _just_ large enough to perform all the necessary
        // computations on polynomials. Concretely, the maximal degree of a polynomial over the
        // quotient domain is at most only slightly larger than the maximal degree allowed in the
        // STARK proof, and could be equal. This makes computation for the prover much faster.
        // However, it can also make it impossible to check if some operation (e.g., dividing out
        // the zerofier) has (erroneously) increased the polynomial's degree beyond the allowed
        // maximum.
        let quotient_domain = if cfg!(debug_assertions) {
            fri.domain
        } else {
            let offset = fri.domain.offset;
            let length = roundup_npo2(max_degree as u64);
            ArithmeticDomain::new(offset, length as usize)
        };
        let unit_distance = fri.domain.length / quotient_domain.length;
        let base_quotient_domain_codewords = fri_domain_master_base_table
            .master_base_matrix
            .slice(s![..; unit_distance, ..]);
        let extension_quotient_domain_codewords = fri_domain_ext_master_table
            .master_ext_matrix
            .slice(s![..; unit_distance, ..]);
        prof_stop!(maybe_profiler, "quotient-domain codewords");

        prof_start!(maybe_profiler, "quotient codewords", "AIR");
        let master_quotient_table = all_quotients(
            base_quotient_domain_codewords,
            extension_quotient_domain_codewords,
            trace_domain,
            quotient_domain,
            &extension_challenges,
            maybe_profiler,
        );
        prof_stop!(maybe_profiler, "quotient codewords");

        #[cfg(debug_assertions)]
        {
            prof_start!(maybe_profiler, "debug degree check", "debug");
            println!(" -- checking degree of base columns --");
            Self::debug_check_degree(
                base_quotient_domain_codewords.view(),
                quotient_domain,
                max_degree,
            );
            println!(" -- checking degree of extension columns --");
            Self::debug_check_degree(
                extension_quotient_domain_codewords.view(),
                quotient_domain,
                max_degree,
            );
            println!(" -- checking degree of quotient columns --");
            Self::debug_check_degree(master_quotient_table.view(), quotient_domain, max_degree);
            prof_stop!(maybe_profiler, "debug degree check");
        }

        prof_start!(maybe_profiler, "linearly combine quotient codewords", "CC");
        // Create quotient codeword. This is a part of the combination codeword. To reduce the
        // amount of hashing necessary, the quotient codeword is linearly summed instead of
        // hashed prior to committing to it.
        let quotient_combination_weights = proof_stream.sample_scalars(num_quotients());
        let quotient_combination_weights = Array1::from(quotient_combination_weights);
        assert_eq!(
            quotient_combination_weights.len(),
            master_quotient_table.ncols()
        );

        // Note: `*` is the element-wise (Hadamard) product
        let weighted_codewords = master_quotient_table * quotient_combination_weights;
        let quotient_codeword = weighted_codewords.sum_axis(Axis(1));

        assert_eq!(quotient_domain.length, quotient_codeword.len());
        prof_stop!(maybe_profiler, "linearly combine quotient codewords");

        prof_start!(maybe_profiler, "commit to quotient codeword");
        prof_start!(maybe_profiler, "LDE", "LDE");
        let quotient_interpolation_poly = quotient_domain.interpolate(&quotient_codeword.to_vec());
        let fri_quotient_codeword = Array1::from(fri.domain.evaluate(&quotient_interpolation_poly));
        prof_stop!(maybe_profiler, "LDE");
        prof_start!(maybe_profiler, "interpret XFEs as Digests");
        let fri_quotient_codeword_digests = fri_quotient_codeword
            .iter()
            .map(|&x| x.into())
            .collect_vec();
        prof_stop!(maybe_profiler, "interpret XFEs as Digests");
        prof_start!(maybe_profiler, "Merkle tree", "hash");
        let quot_merkle_tree: MerkleTree<StarkHasher> =
            MTMaker::from_digests(&fri_quotient_codeword_digests);
        let quot_merkle_tree_root = quot_merkle_tree.get_root();
        proof_stream.enqueue(&ProofItem::MerkleRoot(quot_merkle_tree_root));
        prof_stop!(maybe_profiler, "Merkle tree");
        prof_stop!(maybe_profiler, "commit to quotient codeword");
        debug_assert_eq!(fri.domain.length, quot_merkle_tree.get_leaf_count());

        prof_start!(maybe_profiler, "out-of-domain rows");
        let trace_domain_generator = derive_domain_generator(claim.padded_height as u64);
        let out_of_domain_point_curr_row = proof_stream.sample_scalars(1)[0];
        let out_of_domain_point_next_row = trace_domain_generator * out_of_domain_point_curr_row;

        prof_start!(maybe_profiler, "lift base polys");
        let base_interpolation_polys = base_interpolation_polys
            .map(|poly| Polynomial::new(poly.coefficients.iter().map(|b| b.lift()).collect_vec()));
        // ignore randomizer codewords / polynomials
        let ext_interpolation_polys = ext_interpolation_polys.slice(s![..NUM_EXT_COLUMNS]);
        prof_stop!(maybe_profiler, "lift base polys");
        let out_of_domain_curr_base_row =
            base_interpolation_polys.map(|poly| poly.evaluate(&out_of_domain_point_curr_row));
        let out_of_domain_next_base_row =
            base_interpolation_polys.map(|poly| poly.evaluate(&out_of_domain_point_next_row));
        let out_of_domain_curr_ext_row =
            ext_interpolation_polys.map(|poly| poly.evaluate(&out_of_domain_point_curr_row));
        let out_of_domain_next_ext_row =
            ext_interpolation_polys.map(|poly| poly.evaluate(&out_of_domain_point_next_row));
        proof_stream.enqueue(&ProofItem::OutOfDomainBaseRow(
            out_of_domain_curr_base_row.to_vec(),
        ));
        proof_stream.enqueue(&ProofItem::OutOfDomainExtRow(
            out_of_domain_curr_ext_row.to_vec(),
        ));
        proof_stream.enqueue(&ProofItem::OutOfDomainBaseRow(
            out_of_domain_next_base_row.to_vec(),
        ));
        proof_stream.enqueue(&ProofItem::OutOfDomainExtRow(
            out_of_domain_next_ext_row.to_vec(),
        ));
        prof_stop!(maybe_profiler, "out-of-domain rows");

        // Get weights for remainder of the combination codeword.
        prof_start!(maybe_profiler, "Fiat-Shamir", "hash");
        let num_base_and_ext_codeword_weights = NUM_BASE_COLUMNS + NUM_EXT_COLUMNS;
        let base_and_ext_codeword_weights =
            proof_stream.sample_scalars(num_base_and_ext_codeword_weights);
        prof_stop!(maybe_profiler, "Fiat-Shamir");

        prof_start!(maybe_profiler, "base&ext: linear combination", "CC");
        let extension_codewords =
            extension_quotient_domain_codewords.slice(s![.., ..NUM_EXT_COLUMNS]);
        let (base_weights, ext_weights) = base_and_ext_codeword_weights.split_at(NUM_BASE_COLUMNS);
        let base_weights = Array1::from(base_weights.to_vec());
        let ext_weights = Array1::from(ext_weights.to_vec());

        assert_eq!(base_weights.len(), base_quotient_domain_codewords.ncols());
        assert_eq!(ext_weights.len(), extension_codewords.ncols());

        // Note: `*` is the element-wise (Hadamard) product
        let weighted_base_codewords = &base_quotient_domain_codewords * base_weights;
        let weighted_ext_codewords = &extension_codewords * &ext_weights;

        let base_and_ext_codeword =
            weighted_base_codewords.sum_axis(Axis(1)) + weighted_ext_codewords.sum_axis(Axis(1));

        assert_eq!(quotient_domain.length, base_and_ext_codeword.len());
        prof_stop!(maybe_profiler, "base&ext: linear combination");

        prof_start!(maybe_profiler, "DEEP");
        prof_start!(maybe_profiler, "base&ext");
        let base_and_ext_interpolation_poly =
            quotient_domain.interpolate(&base_and_ext_codeword.to_vec());
        let out_of_domain_next_row_base_and_ext_value =
            base_and_ext_interpolation_poly.evaluate(&out_of_domain_point_next_row);
        let base_and_ext_next_row_deep_codeword = Self::deep_codeword(
            &base_and_ext_codeword.to_vec(),
            quotient_domain,
            out_of_domain_point_next_row,
            out_of_domain_next_row_base_and_ext_value,
        );
        prof_stop!(maybe_profiler, "base&ext");

        prof_start!(maybe_profiler, "base&ext + quot");
        let base_and_ext_and_quot_codeword = (base_and_ext_codeword + quotient_codeword).to_vec();
        let base_and_ext_and_quot_interpolation_poly =
            quotient_domain.interpolate(&base_and_ext_and_quot_codeword);
        let out_of_domain_curr_row_base_and_ext_and_quot_value =
            base_and_ext_and_quot_interpolation_poly.evaluate(&out_of_domain_point_curr_row);
        let base_and_ext_and_quot_curr_row_deep_codeword = Self::deep_codeword(
            &base_and_ext_and_quot_codeword,
            quotient_domain,
            out_of_domain_point_curr_row,
            out_of_domain_curr_row_base_and_ext_and_quot_value,
        );
        prof_stop!(maybe_profiler, "base&ext + quot");
        prof_stop!(maybe_profiler, "DEEP");

        #[cfg(debug_assertions)]
        {
            let out_of_domain_quotient_value =
                quotient_interpolation_poly.evaluate(&out_of_domain_point_curr_row);
            let base_and_ext_weights = Array1::from(base_and_ext_codeword_weights);
            let out_of_domain_curr_row_base_and_ext_value = Self::linearly_sum_base_and_ext_row(
                out_of_domain_curr_base_row.view(),
                out_of_domain_curr_ext_row.view(),
                base_and_ext_weights.view(),
                &mut None,
            );
            assert_eq!(
                out_of_domain_curr_row_base_and_ext_and_quot_value,
                out_of_domain_curr_row_base_and_ext_value + out_of_domain_quotient_value,
            );
            let out_of_domain_next_row_base_and_ext_value_2 = Self::linearly_sum_base_and_ext_row(
                out_of_domain_next_base_row.view(),
                out_of_domain_next_ext_row.view(),
                base_and_ext_weights.view(),
                &mut None,
            );
            assert_eq!(
                out_of_domain_next_row_base_and_ext_value,
                out_of_domain_next_row_base_and_ext_value_2,
            );
        }

        prof_start!(maybe_profiler, "combined DEEP polynomial");
        prof_start!(maybe_profiler, "sum", "CC");
        let base_and_ext_and_quot_curr_row_deep_codeword =
            Array1::from(base_and_ext_and_quot_curr_row_deep_codeword);
        let base_and_ext_next_row_deep_codeword = Array1::from(base_and_ext_next_row_deep_codeword);
        let deep_codeword =
            &base_and_ext_and_quot_curr_row_deep_codeword + &base_and_ext_next_row_deep_codeword;
        prof_stop!(maybe_profiler, "sum");
        prof_start!(maybe_profiler, "LDE", "LDE");
        let fri_deep_codeword =
            Array1::from(quotient_domain.low_degree_extension(&deep_codeword.to_vec(), fri.domain));
        prof_stop!(maybe_profiler, "LDE");
        assert_eq!(fri.domain.length, fri_deep_codeword.len());
        prof_start!(maybe_profiler, "add randomizer codeword", "CC");
        let fri_combination_codeword = fri_domain_ext_master_table
            .randomizer_polynomials()
            .into_iter()
            .fold(fri_deep_codeword, ArrayBase::add)
            .to_vec();
        prof_stop!(maybe_profiler, "add randomizer codeword");
        assert_eq!(fri.domain.length, fri_combination_codeword.len());
        prof_stop!(maybe_profiler, "combined DEEP polynomial");

        prof_start!(maybe_profiler, "FRI");
        let (revealed_current_row_indices, _) =
            fri.prove(&fri_combination_codeword, &mut proof_stream);
        assert_eq!(
            parameters.num_combination_codeword_checks,
            revealed_current_row_indices.len()
        );
        prof_stop!(maybe_profiler, "FRI");

        prof_start!(maybe_profiler, "open trace leafs");
        // Open leafs of zipped codewords at indicated positions
        let revealed_base_elems = Self::get_revealed_elements(
            fri_domain_master_base_table.master_base_matrix.view(),
            &revealed_current_row_indices,
        );
        let auth_paths_base =
            base_merkle_tree.get_authentication_structure(&revealed_current_row_indices);
        proof_stream.enqueue(&ProofItem::MasterBaseTableRows(revealed_base_elems));
        proof_stream.enqueue(&ProofItem::CompressedAuthenticationPaths(auth_paths_base));

        let revealed_ext_elems = Self::get_revealed_elements(
            fri_domain_ext_master_table.master_ext_matrix.view(),
            &revealed_current_row_indices,
        );
        let auth_paths_ext =
            ext_merkle_tree.get_authentication_structure(&revealed_current_row_indices);
        proof_stream.enqueue(&ProofItem::MasterExtTableRows(revealed_ext_elems));
        proof_stream.enqueue(&ProofItem::CompressedAuthenticationPaths(auth_paths_ext));

        // Open quotient & combination codewords at the same positions as base & ext codewords.
        let revealed_quotient_elements = revealed_current_row_indices
            .iter()
            .map(|&i| fri_quotient_codeword[i])
            .collect_vec();
        let revealed_quotient_auth_paths =
            quot_merkle_tree.get_authentication_structure(&revealed_current_row_indices);
        proof_stream.enqueue(&ProofItem::RevealedCombinationElements(
            revealed_quotient_elements,
        ));
        proof_stream.enqueue(&ProofItem::CompressedAuthenticationPaths(
            revealed_quotient_auth_paths,
        ));
        prof_stop!(maybe_profiler, "open trace leafs");

        #[cfg(debug_assertions)]
        {
            let transcript_length = proof_stream.transcript_length();
            let kib = (transcript_length * 8 / 1024) + 1;
            println!("Created proof containing {transcript_length} B-field elements ({kib} kiB).");
        }

        proof_stream.into()
    }

    /// Compute the upper bound to use for the maximum degree the quotients given the length of the
    /// trace and the number of trace randomizers.
    /// The degree of the quotients depends on the constraints, _i.e._, the AIR.
    /// The upper bound is computed as follows:
    /// 1. Compute the degree of the trace interpolation polynomials.
    /// 1. Compute the maximum degree of the quotients.
    /// 1. Round up to the next power of 2.
    pub fn derive_max_degree(padded_height: usize, num_trace_randomizers: usize) -> Degree {
        let interpolant_degree = interpolant_degree(padded_height, num_trace_randomizers);
        let max_degree_with_origin = max_degree_with_origin(interpolant_degree, padded_height);
        (roundup_npo2(max_degree_with_origin.degree as u64) - 1) as Degree
    }

    /// Compute the parameters for FRI. The size of the FRI domain depends on the
    /// quotients' maximum degree, see [`derive_max_degree`](Self::derive_max_degree).
    /// It also depends on the FRI expansion factor, which is a parameter of the STARK.
    pub fn derive_fri(parameters: &StarkParameters, max_degree: Degree) -> Fri<StarkHasher> {
        let fri_domain_length = parameters.fri_expansion_factor * (max_degree as usize + 1);
        let fri_coset_offset = BFieldElement::generator();
        Fri::new(
            fri_coset_offset,
            fri_domain_length,
            parameters.fri_expansion_factor,
            parameters.num_colinearity_checks,
        )
    }

    fn get_revealed_elements<FF: FiniteField>(
        master_matrix: ArrayView2<FF>,
        revealed_indices: &[usize],
    ) -> Vec<Vec<FF>> {
        revealed_indices
            .iter()
            .map(|&idx| master_matrix.row(idx).to_vec())
            .collect_vec()
    }

    /// Apply the [DEEP update](Self::deep_update) to a polynomial in value form, _i.e._, to a
    /// codeword.
    fn deep_codeword(
        codeword: &[XFieldElement],
        domain: ArithmeticDomain,
        out_of_domain_point: XFieldElement,
        out_of_domain_value: XFieldElement,
    ) -> Vec<XFieldElement> {
        domain
            .domain_values()
            .par_iter()
            .zip_eq(codeword.par_iter())
            .map(|(&in_domain_value, &in_domain_evaluation)| {
                Self::deep_update(
                    in_domain_value,
                    in_domain_evaluation,
                    out_of_domain_point,
                    out_of_domain_value,
                )
            })
            .collect()
    }

    /// Given `f(x)` (the in-domain evaluation of polynomial `f` in `x`), the domain point `x` at
    /// which polynomial `f` was evaluated, the out-of-domain evaluation `f(α)`, and the
    /// out-of-domain domain point `α`, apply the DEEP update: `(f(x) - f(α)) / (x - α)`.
    #[inline]
    fn deep_update(
        in_domain_point: BFieldElement,
        in_domain_value: XFieldElement,
        out_of_domain_point: XFieldElement,
        out_of_domain_value: XFieldElement,
    ) -> XFieldElement {
        (in_domain_value - out_of_domain_value) / (in_domain_point - out_of_domain_point)
    }

    #[cfg(debug_assertions)]
    fn debug_check_degree<FF>(
        table: ArrayView2<FF>,
        quotient_domain: ArithmeticDomain,
        max_degree: Degree,
    ) where
        FF: FiniteField + MulAssign<BFieldElement>,
    {
        let max_degree = max_degree as isize;
        for (col_idx, codeword) in table.columns().into_iter().enumerate() {
            let degree = quotient_domain.interpolate(&codeword.to_vec()).degree();
            let maybe_excl_mark = match degree > max_degree {
                true => "!",
                false => " ",
            };
            println!(
                "{maybe_excl_mark} Codeword {col_idx:>3} has degree {degree:>5}. \
                Must be of maximal degree {max_degree:>5}."
            );
        }
    }

    pub fn verify(
        parameters: &StarkParameters,
        proof: &Proof,
        maybe_profiler: &mut Option<TritonProfiler>,
    ) -> Result<bool> {
        prof_start!(maybe_profiler, "deserialize");
        let mut proof_stream = StarkProofStream::try_from(proof)?;
        prof_stop!(maybe_profiler, "deserialize");

        prof_start!(maybe_profiler, "Fiat-Shamir: Claim", "hash");
        let claim = proof_stream.dequeue()?.as_claim()?;
        prof_stop!(maybe_profiler, "Fiat-Shamir: Claim");

        prof_start!(maybe_profiler, "derive additional parameters");
        assert_eq!(claim.padded_height(), proof.padded_height(parameters));
        let max_degree =
            Self::derive_max_degree(claim.padded_height(), parameters.num_trace_randomizers);
        let fri = Self::derive_fri(parameters, max_degree);
        let merkle_tree_height = fri.domain.length.ilog2() as usize;
        prof_stop!(maybe_profiler, "derive additional parameters");

        prof_start!(maybe_profiler, "Fiat-Shamir 1", "hash");
        let base_merkle_tree_root = proof_stream.dequeue()?.as_merkle_root()?;
        let extension_challenge_weights =
            proof_stream.sample_scalars(Challenges::num_challenges_to_sample());
        let challenges = Challenges::new(extension_challenge_weights, &claim.input, &claim.output);
        let extension_tree_merkle_root = proof_stream.dequeue()?.as_merkle_root()?;
        // Sample weights for quotient codeword, which is a part of the combination codeword.
        // See corresponding part in the prover for a more detailed explanation.
<<<<<<< HEAD
        let quot_codeword_weights = proof_stream.sample_scalars(num_quotients());
        let quot_codeword_weights = Array1::from(quot_codeword_weights);
        let quotient_codeword_merkle_root = proof_stream.dequeue(true)?.as_merkle_root()?;
=======
        let quot_codeword_weights =
            Array1::from(proof_stream.sample_scalars(num_all_table_quotients()));
        let quotient_codeword_merkle_root = proof_stream.dequeue()?.as_merkle_root()?;
>>>>>>> bb76d16f
        prof_stop!(maybe_profiler, "Fiat-Shamir 1");

        prof_start!(maybe_profiler, "dequeue ood point and rows", "hash");
        let trace_domain_generator = derive_domain_generator(claim.padded_height() as u64);
        let out_of_domain_point_curr_row = proof_stream.sample_scalars(1)[0];
        let out_of_domain_point_next_row = trace_domain_generator * out_of_domain_point_curr_row;

        let out_of_domain_curr_base_row = proof_stream.dequeue()?.as_out_of_domain_base_row()?;
        let out_of_domain_curr_ext_row = proof_stream.dequeue()?.as_out_of_domain_ext_row()?;
        let out_of_domain_next_base_row = proof_stream.dequeue()?.as_out_of_domain_base_row()?;
        let out_of_domain_next_ext_row = proof_stream.dequeue()?.as_out_of_domain_ext_row()?;

        let out_of_domain_curr_base_row = Array1::from(out_of_domain_curr_base_row);
        let out_of_domain_curr_ext_row = Array1::from(out_of_domain_curr_ext_row);
        let out_of_domain_next_base_row = Array1::from(out_of_domain_next_base_row);
        let out_of_domain_next_ext_row = Array1::from(out_of_domain_next_ext_row);
        prof_stop!(maybe_profiler, "dequeue ood point and rows");

        prof_start!(maybe_profiler, "out-of-domain quotient element");
        prof_start!(maybe_profiler, "zerofiers");
        let one = BFieldElement::one();
        let initial_zerofier_inv = (out_of_domain_point_curr_row - one).inverse();
        let consistency_zerofier_inv =
            (out_of_domain_point_curr_row.mod_pow_u32(claim.padded_height() as u32) - one)
                .inverse();
        let except_last_row = out_of_domain_point_curr_row - trace_domain_generator.inverse();
        let transition_zerofier_inv = except_last_row * consistency_zerofier_inv;
        let terminal_zerofier_inv = except_last_row.inverse(); // i.e., only last row
        prof_stop!(maybe_profiler, "zerofiers");

        prof_start!(maybe_profiler, "evaluate AIR", "AIR");
        let evaluated_initial_constraints = MasterExtTable::evaluate_initial_constraints(
            out_of_domain_curr_base_row.view(),
            out_of_domain_curr_ext_row.view(),
            &challenges,
        );
        let evaluated_consistency_constraints = MasterExtTable::evaluate_consistency_constraints(
            out_of_domain_curr_base_row.view(),
            out_of_domain_curr_ext_row.view(),
            &challenges,
        );
        let evaluated_transition_constraints = MasterExtTable::evaluate_transition_constraints(
            out_of_domain_curr_base_row.view(),
            out_of_domain_curr_ext_row.view(),
            out_of_domain_next_base_row.view(),
            out_of_domain_next_ext_row.view(),
            &challenges,
        );
        let evaluated_terminal_constraints = MasterExtTable::evaluate_terminal_constraints(
            out_of_domain_curr_base_row.view(),
            out_of_domain_curr_ext_row.view(),
            &challenges,
        );
        prof_stop!(maybe_profiler, "evaluate AIR");

        prof_start!(maybe_profiler, "divide");
        let mut quotient_summands = Vec::with_capacity(num_quotients());
        for (evaluated_constraints_category, zerofier_inverse) in [
            (evaluated_initial_constraints, initial_zerofier_inv),
            (evaluated_consistency_constraints, consistency_zerofier_inv),
            (evaluated_transition_constraints, transition_zerofier_inv),
            (evaluated_terminal_constraints, terminal_zerofier_inv),
        ] {
            let category_quotients = evaluated_constraints_category
                .into_iter()
                .map(|evaluated_constraint| evaluated_constraint * zerofier_inverse)
                .collect_vec();
            quotient_summands.extend(category_quotients);
        }
        prof_stop!(maybe_profiler, "divide");

        prof_start!(maybe_profiler, "inner product", "CC");
        let out_of_domain_quotient_value =
            (&quot_codeword_weights * &Array1::from(quotient_summands)).sum();
        prof_stop!(maybe_profiler, "inner product");
        prof_stop!(maybe_profiler, "out-of-domain quotient element");

        prof_start!(maybe_profiler, "Fiat-Shamir 2", "hash");
        let num_base_and_ext_codeword_weights = NUM_BASE_COLUMNS + NUM_EXT_COLUMNS;
        let base_and_ext_codeword_weights =
            Array1::from(proof_stream.sample_scalars(num_base_and_ext_codeword_weights));
        prof_stop!(maybe_profiler, "Fiat-Shamir 2");

        prof_start!(maybe_profiler, "sum out-of-domain values", "CC");
        let out_of_domain_curr_row_base_and_ext_value = Self::linearly_sum_base_and_ext_row(
            out_of_domain_curr_base_row.view(),
            out_of_domain_curr_ext_row.view(),
            base_and_ext_codeword_weights.view(),
            maybe_profiler,
        );
        let out_of_domain_curr_row_base_and_ext_and_quot_value =
            out_of_domain_curr_row_base_and_ext_value + out_of_domain_quotient_value;
        let out_of_domain_next_row_base_and_ext_value = Self::linearly_sum_base_and_ext_row(
            out_of_domain_next_base_row.view(),
            out_of_domain_next_ext_row.view(),
            base_and_ext_codeword_weights.view(),
            maybe_profiler,
        );
        prof_stop!(maybe_profiler, "sum out-of-domain values");

        // verify low degree of combination polynomial with FRI
        prof_start!(maybe_profiler, "FRI");
        let revealed_fri_indices_and_elements = fri.verify(&mut proof_stream, maybe_profiler)?;
        let (revealed_current_row_indices, revealed_fri_values): (Vec<_>, Vec<_>) =
            revealed_fri_indices_and_elements.into_iter().unzip();
        prof_stop!(maybe_profiler, "FRI");

        prof_start!(maybe_profiler, "check leafs");
        prof_start!(maybe_profiler, "dequeue base elements");
        let base_table_rows = proof_stream.dequeue()?.as_master_base_table_rows()?;
        let base_auth_paths = proof_stream
            .dequeue()?
            .as_compressed_authentication_paths()?;
        let leaf_digests_base: Vec<_> = base_table_rows
            .par_iter()
            .map(|revealed_base_elem| StarkHasher::hash_varlen(revealed_base_elem))
            .collect();
        prof_stop!(maybe_profiler, "dequeue base elements");

        prof_start!(maybe_profiler, "Merkle verify (base tree)", "hash");
        if !MerkleTree::<StarkHasher>::verify_authentication_structure_from_leaves(
            base_merkle_tree_root,
            merkle_tree_height,
            &revealed_current_row_indices,
            &leaf_digests_base,
            &base_auth_paths,
        ) {
            bail!("Failed to verify authentication path for base codeword");
        }
        prof_stop!(maybe_profiler, "Merkle verify (base tree)");

        prof_start!(maybe_profiler, "dequeue extension elements");
        let ext_table_rows = proof_stream.dequeue()?.as_master_ext_table_rows()?;
        let auth_paths_ext = proof_stream
            .dequeue()?
            .as_compressed_authentication_paths()?;
        let leaf_digests_ext = ext_table_rows
            .par_iter()
            .map(|xvalues| {
                let bvalues = xvalues
                    .iter()
                    .flat_map(|xfe| xfe.coefficients.to_vec())
                    .collect_vec();
                StarkHasher::hash_varlen(&bvalues)
            })
            .collect::<Vec<_>>();
        prof_stop!(maybe_profiler, "dequeue extension elements");

        prof_start!(maybe_profiler, "Merkle verify (extension tree)", "hash");
        if !MerkleTree::<StarkHasher>::verify_authentication_structure_from_leaves(
            extension_tree_merkle_root,
            merkle_tree_height,
            &revealed_current_row_indices,
            &leaf_digests_ext,
            &auth_paths_ext,
        ) {
            bail!("Failed to verify authentication path for extension codeword");
        }
        prof_stop!(maybe_profiler, "Merkle verify (extension tree)");

        prof_start!(maybe_profiler, "dequeue quotient elements");
        let revealed_quotient_values =
            proof_stream.dequeue()?.as_revealed_combination_elements()?;
        // Interpret the leaves, which are XFieldElements, as Digests, without hashing.
        let revealed_quotient_digests = revealed_quotient_values
            .par_iter()
            .map(|&x| x.into())
            .collect::<Vec<_>>();
        let revealed_quotient_auth_paths = proof_stream
            .dequeue()?
            .as_compressed_authentication_paths()?;
        prof_stop!(maybe_profiler, "dequeue quotient elements");

        prof_start!(maybe_profiler, "Merkle verify (combined quotient)", "hash");
        if !MerkleTree::<StarkHasher>::verify_authentication_structure_from_leaves(
            quotient_codeword_merkle_root,
            merkle_tree_height,
            &revealed_current_row_indices,
            &revealed_quotient_digests,
            &revealed_quotient_auth_paths,
        ) {
            bail!("Failed to verify authentication path for combined quotient codeword");
        }
        prof_stop!(maybe_profiler, "Merkle verify (combined quotient)");
        prof_stop!(maybe_profiler, "check leafs");

        prof_start!(maybe_profiler, "linear combination");
        let num_checks = parameters.num_combination_codeword_checks;
        let num_revealed_row_indices = revealed_current_row_indices.len();
        let num_base_table_rows = base_table_rows.len();
        let num_ext_table_rows = ext_table_rows.len();
        let num_revealed_quotient_values = revealed_quotient_values.len();
        let num_revealed_fri_values = revealed_fri_values.len();
        if num_revealed_row_indices != num_checks
            || num_base_table_rows != num_checks
            || num_ext_table_rows != num_checks
            || num_revealed_quotient_values != num_checks
            || num_revealed_fri_values != num_checks
        {
            bail!(
                "Expected {num_checks} revealed indices and values, but got \
                    {num_revealed_row_indices} revealed row indices, \
                    {num_base_table_rows} base table rows, \
                    {num_ext_table_rows} extension table rows, \
                    {num_revealed_quotient_values} quotient values, and \
                    {num_revealed_fri_values} FRI values."
            );
        }
        prof_start!(maybe_profiler, "main loop");
        for (row_idx, base_row, ext_row, quotient_value, fri_value) in izip!(
            revealed_current_row_indices,
            base_table_rows,
            ext_table_rows,
            revealed_quotient_values,
            revealed_fri_values,
        ) {
            prof_itr0!(maybe_profiler, "main loop");
            let (current_ext_row, randomizer_row) = ext_row.split_at(NUM_EXT_COLUMNS);
            let base_row = Array1::from(base_row);
            let ext_row = Array1::from(current_ext_row.to_vec());
            let randomizer_row = Array1::from(randomizer_row.to_vec());
            let current_fri_domain_value = fri.domain.domain_value(row_idx as u32);

            prof_start!(maybe_profiler, "base & ext elements", "CC");
            let base_and_ext_curr_row_element = Self::linearly_sum_base_and_ext_row(
                base_row.view(),
                ext_row.view(),
                base_and_ext_codeword_weights.view(),
                maybe_profiler,
            );
            prof_stop!(maybe_profiler, "base & ext elements");

            prof_start!(maybe_profiler, "DEEP update");
            let base_and_ext_and_quot_curr_row_deep_value = Self::deep_update(
                current_fri_domain_value,
                base_and_ext_curr_row_element + quotient_value,
                out_of_domain_point_curr_row,
                out_of_domain_curr_row_base_and_ext_and_quot_value,
            );
            let base_and_ext_next_row_deep_value = Self::deep_update(
                current_fri_domain_value,
                base_and_ext_curr_row_element,
                out_of_domain_point_next_row,
                out_of_domain_next_row_base_and_ext_value,
            );
            prof_stop!(maybe_profiler, "DEEP update");

            prof_start!(maybe_profiler, "combination codeword equality");
            let randomizer_codewords_contribution = randomizer_row.sum();
            if fri_value
                != base_and_ext_and_quot_curr_row_deep_value
                    + base_and_ext_next_row_deep_value
                    + randomizer_codewords_contribution
            {
                bail!("Revealed and computed leaf of the combination codeword must equal.");
            }
            prof_stop!(maybe_profiler, "combination codeword equality");
        }
        prof_stop!(maybe_profiler, "main loop");
        prof_stop!(maybe_profiler, "linear combination");
        Ok(true)
    }

    fn linearly_sum_base_and_ext_row<FF>(
        base_row: ArrayView1<FF>,
        ext_row: ArrayView1<XFieldElement>,
        weights: ArrayView1<XFieldElement>,
        maybe_profiler: &mut Option<TritonProfiler>,
    ) -> XFieldElement
    where
        FF: FiniteField + Into<XFieldElement>,
        XFieldElement: Mul<FF, Output = XFieldElement>,
    {
        prof_start!(maybe_profiler, "collect");
        let mut row = base_row.map(|&element| element.into());
        row.append(Axis(0), ext_row).unwrap();
        prof_stop!(maybe_profiler, "collect");
        prof_start!(maybe_profiler, "inner product");
        // todo: Try to get rid of this clone. The alternative line
        //   `let base_and_ext_element = (&weights * &summands).sum();`
        //   without cloning the weights does not compile for a seemingly nonsensical reason.
        let weights = weights.to_owned();
        let base_and_ext_element = (weights * row).sum();
        prof_stop!(maybe_profiler, "inner product");
        base_and_ext_element
    }
}

#[cfg(test)]
pub(crate) mod triton_stark_tests {
    use itertools::izip;
    use ndarray::Array1;
    use num_traits::Zero;
    use rand::prelude::ThreadRng;
    use rand::thread_rng;
    use rand::Rng;
    use rand_core::RngCore;
    use triton_opcodes::instruction::AnInstruction;
    use triton_opcodes::program::Program;
    use twenty_first::shared_math::other::random_elements;

    use crate::shared_tests::*;
    use crate::table::cascade_table;
    use crate::table::cascade_table::ExtCascadeTable;
    use crate::table::challenges::ChallengeId::LookupTablePublicTerminal;
    use crate::table::challenges::ChallengeId::StandardInputIndeterminate;
    use crate::table::challenges::ChallengeId::StandardInputTerminal;
    use crate::table::challenges::ChallengeId::StandardOutputIndeterminate;
    use crate::table::challenges::ChallengeId::StandardOutputTerminal;
    use crate::table::constraint_circuit::ConstraintCircuitBuilder;
    use crate::table::cross_table_argument::CrossTableArg;
    use crate::table::cross_table_argument::EvalArg;
    use crate::table::cross_table_argument::GrandCrossTableArg;
    use crate::table::extension_table::Evaluable;
    use crate::table::extension_table::Quotientable;
    use crate::table::hash_table;
    use crate::table::hash_table::ExtHashTable;
    use crate::table::jump_stack_table;
    use crate::table::jump_stack_table::ExtJumpStackTable;
    use crate::table::lookup_table;
    use crate::table::lookup_table::ExtLookupTable;
    use crate::table::master_table::all_degrees_with_origin;
    use crate::table::master_table::MasterExtTable;
    use crate::table::master_table::TableId::LookupTable;
    use crate::table::master_table::TableId::ProcessorTable;
    use crate::table::op_stack_table;
    use crate::table::op_stack_table::ExtOpStackTable;
    use crate::table::processor_table;
    use crate::table::processor_table::ExtProcessorTable;
    use crate::table::program_table;
    use crate::table::program_table::ExtProgramTable;
    use crate::table::ram_table;
    use crate::table::ram_table::ExtRamTable;
    use crate::table::table_column::LookupExtTableColumn::PublicEvaluationArgument;
    use crate::table::table_column::MasterBaseTableColumn;
    use crate::table::table_column::MasterExtTableColumn;
    use crate::table::table_column::ProcessorBaseTableColumn;
    use crate::table::table_column::ProcessorExtTableColumn::InputTableEvalArg;
    use crate::table::table_column::ProcessorExtTableColumn::OutputTableEvalArg;
    use crate::table::table_column::RamBaseTableColumn;
    use crate::table::u32_table;
    use crate::table::u32_table::ExtU32Table;
    use crate::vm::simulate;
    use crate::vm::triton_vm_tests::property_based_test_programs;
    use crate::vm::triton_vm_tests::small_tasm_test_programs;
    use crate::vm::triton_vm_tests::test_hash_nop_nop_lt;
    use crate::vm::AlgebraicExecutionTrace;

    use super::*;

    pub fn parse_setup_simulate(
        code: &str,
        public_input: Vec<BFieldElement>,
        secret_input: Vec<BFieldElement>,
    ) -> (AlgebraicExecutionTrace, Vec<BFieldElement>) {
        let program = Program::from_code(code);

        assert!(program.is_ok(), "program parses correctly");
        let program = program.unwrap();

        let (aet, stdout, err) = simulate(&program, public_input, secret_input);
        if let Some(error) = err {
            panic!("The VM encountered the following problem: {error}");
        }

        (aet, stdout)
    }

    pub fn parse_simulate_pad(
        code: &str,
        stdin: Vec<BFieldElement>,
        secret_in: Vec<BFieldElement>,
    ) -> (StarkParameters, Claim, MasterBaseTable, MasterBaseTable) {
        let (aet, stdout) = parse_setup_simulate(code, stdin.clone(), secret_in);

        let log_expansion_factor = 2;
        let security_level = 32;
        let parameters = StarkParameters::new(security_level, log_expansion_factor);

        let padded_height = MasterBaseTable::padded_height(&aet, parameters.num_trace_randomizers);
        let padded_height = BFieldElement::new(padded_height as u64);
        let claim = Claim {
            input: stdin,
            program_digest: Tip5::hash(&aet.program),
            output: stdout,
            padded_height,
        };
        let max_degree =
            Stark::derive_max_degree(claim.padded_height(), parameters.num_trace_randomizers);
        let fri = Stark::derive_fri(&parameters, max_degree);

        let mut master_base_table =
            MasterBaseTable::new(&aet, parameters.num_trace_randomizers, fri.domain);

        let unpadded_master_base_table = master_base_table.clone();
        master_base_table.pad();

        (
            parameters,
            claim,
            unpadded_master_base_table,
            master_base_table,
        )
    }

    pub fn parse_simulate_pad_extend(
        code: &str,
        stdin: Vec<BFieldElement>,
        secret_in: Vec<BFieldElement>,
    ) -> (
        StarkParameters,
        Claim,
        MasterBaseTable,
        MasterBaseTable,
        MasterExtTable,
        Challenges,
    ) {
        let (parameters, claim, unpadded_master_base_table, master_base_table) =
            parse_simulate_pad(code, stdin, secret_in);

        let dummy_challenges = Challenges::placeholder(&claim.input, &claim.output);
        let master_ext_table =
            master_base_table.extend(&dummy_challenges, parameters.num_randomizer_polynomials);

        (
            parameters,
            claim,
            unpadded_master_base_table,
            master_base_table,
            master_ext_table,
            dummy_challenges,
        )
    }

    #[test]
    pub fn print_ram_table_example_for_specification() {
        let program = "
        push  5 push  6 write_mem pop
        push 15 push 16 write_mem pop
        push  5 read_mem pop pop
        push 15 read_mem pop pop
        push  5 push  7 write_mem pop
        push 15 read_mem
        push  5 read_mem
        halt
        ";
        let (_, _, master_base_table, _) = parse_simulate_pad(program, vec![], vec![]);

        println!();
        println!("Processor Table:");
        println!(
            "| clk        | pi         | ci         | nia        | st0        \
             | st1        | st2        | st3        | ramp       | ramv       |"
        );
        println!(
            "|-----------:|:-----------|:-----------|:-----------|-----------:\
             |-----------:|-----------:|-----------:|-----------:|-----------:|"
        );
        for row in master_base_table.table(ProcessorTable).rows() {
            let clk = row[ProcessorBaseTableColumn::CLK.base_table_index()].to_string();
            let st0 = row[ProcessorBaseTableColumn::ST0.base_table_index()].to_string();
            let st1 = row[ProcessorBaseTableColumn::ST1.base_table_index()].to_string();
            let st2 = row[ProcessorBaseTableColumn::ST2.base_table_index()].to_string();
            let st3 = row[ProcessorBaseTableColumn::ST3.base_table_index()].to_string();
            let ramp = row[ProcessorBaseTableColumn::RAMP.base_table_index()].to_string();
            let ramv = row[ProcessorBaseTableColumn::RAMV.base_table_index()].to_string();

            let prev_instruction =
                row[ProcessorBaseTableColumn::PreviousInstruction.base_table_index()].value();
            let curr_instruction = row[ProcessorBaseTableColumn::CI.base_table_index()].value();
            let next_instruction_or_arg =
                row[ProcessorBaseTableColumn::NIA.base_table_index()].value();

            // sorry about this mess – this is just a test.
            let pi = match AnInstruction::<BFieldElement>::try_from(prev_instruction) {
                Ok(AnInstruction::Halt) | Err(_) => "-".to_string(),
                Ok(instr) => instr.to_string().split('0').collect_vec()[0].to_owned(),
            };
            let ci = AnInstruction::<BFieldElement>::try_from(curr_instruction).unwrap();
            let nia = if ci.size() == 2 {
                next_instruction_or_arg.to_string()
            } else {
                AnInstruction::<BFieldElement>::try_from(next_instruction_or_arg)
                    .unwrap()
                    .to_string()
                    .split('0')
                    .collect_vec()[0]
                    .to_owned()
            };
            let ci_string = if ci.size() == 1 {
                ci.to_string()
            } else {
                ci.to_string().split('0').collect_vec()[0].to_owned()
            };
            let interesting_cols = [clk, pi, ci_string, nia, st0, st1, st2, st3, ramp, ramv];
            println!(
                "{}",
                interesting_cols
                    .iter()
                    .map(|ff| format!("{:>10}", format!("{ff}")))
                    .collect_vec()
                    .join(" | ")
            );
        }
        println!();
        println!("RAM Table:");
        println!("| clk        | pi         | ramp       | ramv       | iord |");
        println!("|-----------:|:-----------|-----------:|-----------:|-----:|");
        for row in master_base_table.table(TableId::RamTable).rows() {
            let clk = row[RamBaseTableColumn::CLK.base_table_index()].to_string();
            let ramp = row[RamBaseTableColumn::RAMP.base_table_index()].to_string();
            let ramv = row[RamBaseTableColumn::RAMV.base_table_index()].to_string();
            let iord =
                row[RamBaseTableColumn::InverseOfRampDifference.base_table_index()].to_string();

            let prev_instruction =
                row[RamBaseTableColumn::PreviousInstruction.base_table_index()].value();
            let pi = match AnInstruction::<BFieldElement>::try_from(prev_instruction) {
                Ok(AnInstruction::Halt) | Err(_) => "-".to_string(),
                Ok(instr) => instr.to_string().split('0').collect_vec()[0].to_owned(),
            };
            let interersting_cols = [clk, pi, ramp, ramv, iord];
            println!(
                "{}",
                interersting_cols
                    .iter()
                    .map(|ff| format!("{:>10}", format!("{ff}")))
                    .collect_vec()
                    .join(" | ")
            );
        }
    }

    /// To be used with `-- --nocapture`. Has mainly informative purpose.
    #[test]
    pub fn print_all_constraint_degrees() {
        let padded_height = 2;
        let num_trace_randomizers = 2;
        let interpolant_degree = interpolant_degree(padded_height, num_trace_randomizers);
        for deg in all_degrees_with_origin(interpolant_degree, padded_height) {
            println!("{deg}");
        }
    }

    #[test]
    pub fn check_io_terminals() {
        let read_nop_code = "read_io read_io read_io nop nop write_io push 17 write_io halt";
        let public_input = [3, 5, 7].map(BFieldElement::new).to_vec();
        let (_, claim, _, _, master_ext_table, all_challenges) =
            parse_simulate_pad_extend(read_nop_code, public_input, vec![]);

        let processor_table = master_ext_table.table(ProcessorTable);
        let processor_table_last_row = processor_table.slice(s![-1, ..]);
        let ptie = processor_table_last_row[InputTableEvalArg.ext_table_index()];
        let ine = EvalArg::compute_terminal(
            &claim.input,
            EvalArg::default_initial(),
            all_challenges.get_challenge(StandardInputIndeterminate),
        );
        assert_eq!(ptie, ine, "The input evaluation arguments do not match.");

        let ptoe = processor_table_last_row[OutputTableEvalArg.ext_table_index()];
        let oute = EvalArg::compute_terminal(
            &claim.output,
            EvalArg::default_initial(),
            all_challenges.get_challenge(StandardOutputIndeterminate),
        );
        assert_eq!(ptoe, oute, "The output evaluation arguments do not match.");
    }

    #[test]
    pub fn check_grand_cross_table_argument() {
        let mut code_collection = small_tasm_test_programs();
        code_collection.append(&mut property_based_test_programs());

        let zero = XFieldElement::zero();
        let circuit_builder = ConstraintCircuitBuilder::new();
        let terminal_constraints = GrandCrossTableArg::terminal_constraints(&circuit_builder);
        let terminal_constraints = terminal_constraints
            .into_iter()
            .map(|c| c.consume())
            .collect_vec();

        for (code_idx, code_with_input) in code_collection.into_iter().enumerate() {
            println!("Checking Grand Cross-Table Argument for TASM snippet {code_idx}.");
<<<<<<< HEAD
            let code = code_with_input.source_code;
            let input = code_with_input.input;
            let secret_input = code_with_input.secret_input.clone();
            let (_, _, _, master_base_table, master_ext_table, challenges) =
                parse_simulate_pad_extend(&code, input, secret_input);
=======
            let (_, _, _, master_base_table, master_ext_table, all_challenges) =
                parse_simulate_pad_extend(
                    &code_with_input.source_code,
                    code_with_input.public_input(),
                    code_with_input.secret_input(),
                );
>>>>>>> bb76d16f

            let processor_table = master_ext_table.table(ProcessorTable);
            let processor_table_last_row = processor_table.slice(s![-1, ..]);
            assert_eq!(
                challenges.get_challenge(StandardInputTerminal),
                processor_table_last_row[InputTableEvalArg.ext_table_index()],
                "The input terminal must match for TASM snippet #{code_idx}."
            );
            assert_eq!(
                challenges.get_challenge(StandardOutputTerminal),
                processor_table_last_row[OutputTableEvalArg.ext_table_index()],
                "The output terminal must match for TASM snippet #{code_idx}."
            );

            let lookup_table = master_ext_table.table(LookupTable);
            let lookup_table_last_row = lookup_table.slice(s![-1, ..]);
            assert_eq!(
                challenges.get_challenge(LookupTablePublicTerminal),
                lookup_table_last_row[PublicEvaluationArgument.ext_table_index()],
                "The lookup's terminal must match for TASM snippet #{code_idx}."
            );

            let master_base_trace_table = master_base_table.trace_table();
            let master_ext_trace_table = master_ext_table.trace_table();
            let last_master_base_row = master_base_trace_table.slice(s![-1.., ..]);
            let last_master_ext_row = master_ext_trace_table.slice(s![-1.., ..]);

            for (i, constraint) in terminal_constraints.iter().enumerate() {
                assert_eq!(
                    zero,
                    constraint.evaluate(last_master_base_row, last_master_ext_row, &challenges),
                    "Terminal constraint {i} must evaluate to 0 for snippet #{code_idx}."
                );
            }
        }
    }

    #[test]
    fn constraint_polynomials_use_right_variable_count_test() {
        let challenges = Challenges::placeholder(&[], &[]);
        let base_row = Array1::<BFieldElement>::zeros(NUM_BASE_COLUMNS);
        let ext_row = Array1::zeros(NUM_EXT_COLUMNS);

        let br = base_row.view();
        let er = ext_row.view();

        MasterExtTable::evaluate_initial_constraints(br, er, &challenges);
        MasterExtTable::evaluate_consistency_constraints(br, er, &challenges);
        MasterExtTable::evaluate_transition_constraints(br, er, br, er, &challenges);
        MasterExtTable::evaluate_terminal_constraints(br, er, &challenges);
    }

    #[test]
    fn print_number_of_all_constraints_per_table() {
        let table_names = [
            "program table",
            "processor table",
            "op stack table",
            "ram table",
            "jump stack table",
            "hash table",
            "cascade table",
            "lookup table",
            "u32 table",
            "cross-table arg",
        ];
        let circuit_builder = ConstraintCircuitBuilder::new();
        let all_init = [
            ExtProgramTable::initial_constraints(&circuit_builder),
            ExtProcessorTable::initial_constraints(&circuit_builder),
            ExtOpStackTable::initial_constraints(&circuit_builder),
            ExtRamTable::initial_constraints(&circuit_builder),
            ExtJumpStackTable::initial_constraints(&circuit_builder),
            ExtHashTable::initial_constraints(&circuit_builder),
            ExtCascadeTable::initial_constraints(&circuit_builder),
            ExtLookupTable::initial_constraints(&circuit_builder),
            ExtU32Table::initial_constraints(&circuit_builder),
            GrandCrossTableArg::initial_constraints(&circuit_builder),
        ]
        .map(|vec| vec.len());
        let circuit_builder = ConstraintCircuitBuilder::new();
        let all_cons = [
            ExtProgramTable::consistency_constraints(&circuit_builder),
            ExtProcessorTable::consistency_constraints(&circuit_builder),
            ExtOpStackTable::consistency_constraints(&circuit_builder),
            ExtRamTable::consistency_constraints(&circuit_builder),
            ExtJumpStackTable::consistency_constraints(&circuit_builder),
            ExtHashTable::consistency_constraints(&circuit_builder),
            ExtCascadeTable::consistency_constraints(&circuit_builder),
            ExtLookupTable::consistency_constraints(&circuit_builder),
            ExtU32Table::consistency_constraints(&circuit_builder),
            GrandCrossTableArg::consistency_constraints(&circuit_builder),
        ]
        .map(|vec| vec.len());
        let circuit_builder = ConstraintCircuitBuilder::new();
        let all_trans = [
            ExtProgramTable::transition_constraints(&circuit_builder),
            ExtProcessorTable::transition_constraints(&circuit_builder),
            ExtOpStackTable::transition_constraints(&circuit_builder),
            ExtRamTable::transition_constraints(&circuit_builder),
            ExtJumpStackTable::transition_constraints(&circuit_builder),
            ExtHashTable::transition_constraints(&circuit_builder),
            ExtCascadeTable::transition_constraints(&circuit_builder),
            ExtLookupTable::transition_constraints(&circuit_builder),
            ExtU32Table::transition_constraints(&circuit_builder),
            GrandCrossTableArg::transition_constraints(&circuit_builder),
        ]
        .map(|vec| vec.len());
        let circuit_builder = ConstraintCircuitBuilder::new();
        let all_term = [
            ExtProgramTable::terminal_constraints(&circuit_builder),
            ExtProcessorTable::terminal_constraints(&circuit_builder),
            ExtOpStackTable::terminal_constraints(&circuit_builder),
            ExtRamTable::terminal_constraints(&circuit_builder),
            ExtJumpStackTable::terminal_constraints(&circuit_builder),
            ExtHashTable::terminal_constraints(&circuit_builder),
            ExtCascadeTable::terminal_constraints(&circuit_builder),
            ExtLookupTable::terminal_constraints(&circuit_builder),
            ExtU32Table::terminal_constraints(&circuit_builder),
            GrandCrossTableArg::terminal_constraints(&circuit_builder),
        ]
        .map(|vec| vec.len());

        let num_total_init: usize = all_init.iter().sum();
        let num_total_cons: usize = all_cons.iter().sum();
        let num_total_trans: usize = all_trans.iter().sum();
        let num_total_term: usize = all_term.iter().sum();
        let num_total = num_total_init + num_total_cons + num_total_trans + num_total_term;

        println!();
        println!("| Table                |  Init |  Cons | Trans |  Term |   Sum |");
        println!("|:---------------------|------:|------:|------:|------:|------:|");
        for (name, num_init, num_cons, num_trans, num_term) in
            izip!(table_names, all_init, all_cons, all_trans, all_term)
        {
            let num_total = num_init + num_cons + num_trans + num_term;
            println!(
                "| {name:<20} | {num_init:>5} | {num_cons:>5} \
                 | {num_trans:>5} | {num_term:>5} | {num_total:>5} |",
            );
        }
        println!(
            "| {:<20} | {num_total_init:>5} | {num_total_cons:>5} \
             | {num_total_trans:>5} | {num_total_term:>5} | {num_total:>5} |",
            "Sum",
        );
    }

    #[test]
    fn number_of_quotient_degree_bounds_match_number_of_constraints_test() {
        let base_row = Array1::<BFieldElement>::zeros(NUM_BASE_COLUMNS);
        let ext_row = Array1::zeros(NUM_EXT_COLUMNS);
        let challenges = Challenges::placeholder(&[], &[]);
        let padded_height = 2;
        let num_trace_randomizers = 2;
        let interpolant_degree = interpolant_degree(padded_height, num_trace_randomizers);

        // Shorten some names for better formatting. This is just a test.
        let ph = padded_height;
        let id = interpolant_degree;
        let br = base_row.view();
        let er = ext_row.view();

        assert_eq!(
            MasterExtTable::num_initial_quotients(),
            MasterExtTable::evaluate_initial_constraints(br, er, &challenges).len(),
        );
        assert_eq!(
            MasterExtTable::num_initial_quotients(),
            MasterExtTable::initial_quotient_degree_bounds(id).len()
        );
        assert_eq!(
            MasterExtTable::num_consistency_quotients(),
            MasterExtTable::evaluate_consistency_constraints(br, er, &challenges).len(),
        );
        assert_eq!(
            MasterExtTable::num_consistency_quotients(),
            MasterExtTable::consistency_quotient_degree_bounds(id, ph).len()
        );
        assert_eq!(
            MasterExtTable::num_transition_quotients(),
            MasterExtTable::evaluate_transition_constraints(br, er, br, er, &challenges).len(),
        );
        assert_eq!(
            MasterExtTable::num_transition_quotients(),
            MasterExtTable::transition_quotient_degree_bounds(id, ph).len()
        );
        assert_eq!(
            MasterExtTable::num_terminal_quotients(),
            MasterExtTable::evaluate_terminal_constraints(br, er, &challenges).len(),
        );
        assert_eq!(
            MasterExtTable::num_terminal_quotients(),
            MasterExtTable::terminal_quotient_degree_bounds(id).len()
        );
    }

    #[test]
    fn triton_table_constraints_evaluate_to_zero_on_halt_test() {
        triton_table_constraints_evaluate_to_zero(test_halt());
    }

    #[test]
    fn triton_table_constraints_evaluate_to_zero_on_fibonacci_test() {
        let source_code_and_input = SourceCodeAndInput {
            source_code: FIBONACCI_SEQUENCE.to_string(),
            input: vec![100],
            secret_input: vec![],
        };
        triton_table_constraints_evaluate_to_zero(source_code_and_input);
    }

    #[test]
    fn triton_table_constraints_evaluate_to_zero_on_small_programs_test() {
        for (program_idx, program) in small_tasm_test_programs().into_iter().enumerate() {
            println!("Testing program with index {program_idx}.");
            triton_table_constraints_evaluate_to_zero(program);
        }
    }

    #[test]
    fn triton_table_constraints_evaluate_to_zero_on_property_based_programs_test() {
        for (program_idx, program) in property_based_test_programs().into_iter().enumerate() {
            println!("Testing program with index {program_idx}.");
            triton_table_constraints_evaluate_to_zero(program);
        }
    }

    pub fn triton_table_constraints_evaluate_to_zero(source_code_and_input: SourceCodeAndInput) {
        let (_, _, _, master_base_table, master_ext_table, challenges) = parse_simulate_pad_extend(
            &source_code_and_input.source_code,
            source_code_and_input.public_input(),
            source_code_and_input.secret_input(),
        );

        assert_eq!(
            master_base_table.master_base_matrix.nrows(),
            master_ext_table.master_ext_matrix.nrows()
        );
        let master_base_trace_table = master_base_table.trace_table();
        let master_ext_trace_table = master_ext_table.trace_table();
        assert_eq!(
            master_base_trace_table.nrows(),
            master_ext_trace_table.nrows()
        );

        assert!(program_table::tests::constraints_evaluate_to_zero(
            master_base_trace_table,
            master_ext_trace_table,
            &challenges,
        ));
        assert!(processor_table::tests::constraints_evaluate_to_zero(
            master_base_trace_table,
            master_ext_trace_table,
            &challenges,
        ));
        assert!(op_stack_table::tests::constraints_evaluate_to_zero(
            master_base_trace_table,
            master_ext_trace_table,
            &challenges,
        ));
        assert!(ram_table::tests::constraints_evaluate_to_zero(
            master_base_trace_table,
            master_ext_trace_table,
            &challenges,
        ));
        assert!(jump_stack_table::tests::constraints_evaluate_to_zero(
            master_base_trace_table,
            master_ext_trace_table,
            &challenges,
        ));
        assert!(hash_table::tests::constraints_evaluate_to_zero(
            master_base_trace_table,
            master_ext_trace_table,
            &challenges,
        ));
        assert!(cascade_table::tests::constraints_evaluate_to_zero(
            master_base_trace_table,
            master_ext_trace_table,
            &challenges,
        ));
        assert!(lookup_table::tests::constraints_evaluate_to_zero(
            master_base_trace_table,
            master_ext_trace_table,
            &challenges,
        ));
        assert!(u32_table::tests::constraints_evaluate_to_zero(
            master_base_trace_table,
            master_ext_trace_table,
            &challenges,
        ));
    }

    #[test]
    fn derived_constraints_evaluate_to_zero_on_halt_test() {
        derived_constraints_evaluate_to_zero(test_halt());
    }

    pub fn derived_constraints_evaluate_to_zero(source_code_and_input: SourceCodeAndInput) {
        let (_, _, _, master_base_table, master_ext_table, challenges) = parse_simulate_pad_extend(
            &source_code_and_input.source_code,
            source_code_and_input.input,
            source_code_and_input.secret_input,
        );

        let zero = XFieldElement::zero();
        let master_base_trace_table = master_base_table.trace_table();
        let master_ext_trace_table = master_ext_table.trace_table();

        let evaluated_initial_constraints = MasterExtTable::evaluate_initial_constraints(
            master_base_trace_table.row(0),
            master_ext_trace_table.row(0),
            &challenges,
        );
        for (constraint_idx, evaluated_constraint) in
            evaluated_initial_constraints.into_iter().enumerate()
        {
            assert_eq!(
                zero, evaluated_constraint,
                "Initial constraint {constraint_idx} failed.",
            );
        }

        for row_idx in 0..master_base_trace_table.nrows() {
            let evaluated_consistency_constraints =
                MasterExtTable::evaluate_consistency_constraints(
                    master_base_trace_table.row(row_idx),
                    master_ext_trace_table.row(row_idx),
                    &challenges,
                );
            for (constraint_idx, evaluated_constraint) in
                evaluated_consistency_constraints.into_iter().enumerate()
            {
                assert_eq!(
                    zero, evaluated_constraint,
                    "Consistency constraint {constraint_idx} failed in row {row_idx}.",
                );
            }
        }

        for curr_row_idx in 0..master_base_trace_table.nrows() - 1 {
            let next_row_idx = curr_row_idx + 1;
            let evaluated_transition_constraints = MasterExtTable::evaluate_transition_constraints(
                master_base_trace_table.row(curr_row_idx),
                master_ext_trace_table.row(curr_row_idx),
                master_base_trace_table.row(next_row_idx),
                master_ext_trace_table.row(next_row_idx),
                &challenges,
            );
            for (constraint_idx, evaluated_constraint) in
                evaluated_transition_constraints.into_iter().enumerate()
            {
                assert_eq!(
                    zero, evaluated_constraint,
                    "Transition constraint {constraint_idx} failed in row {curr_row_idx}.",
                );
            }
        }

        let evaluated_terminal_constraints = MasterExtTable::evaluate_terminal_constraints(
            master_base_trace_table.row(master_base_trace_table.nrows() - 1),
            master_ext_trace_table.row(master_ext_trace_table.nrows() - 1),
            &challenges,
        );
        for (constraint_idx, evaluated_constraint) in
            evaluated_terminal_constraints.into_iter().enumerate()
        {
            assert_eq!(
                zero, evaluated_constraint,
                "Terminal constraint {constraint_idx} failed.",
            );
        }
    }

    #[test]
    fn triton_prove_verify_simple_program_test() {
        let code_with_input = test_hash_nop_nop_lt();
        let (parameters, _, proof) = parse_simulate_prove(
            &code_with_input.source_code,
            code_with_input.public_input(),
            code_with_input.secret_input(),
            &mut None,
        );

        println!("between prove and verify");

        let result = Stark::verify(&parameters, &proof, &mut None);
        if let Err(e) = result {
            panic!("The Verifier is unhappy! {e}");
        }
        assert!(result.unwrap());
    }

    #[test]
    fn triton_prove_verify_halt_test() {
        let code_with_input = test_halt();
        let mut profiler = Some(TritonProfiler::new("Prove Halt"));
        let (parameters, claim, proof) = parse_simulate_prove(
            &code_with_input.source_code,
            code_with_input.public_input(),
            code_with_input.secret_input(),
            &mut profiler,
        );
        let mut profiler = profiler.unwrap();
        profiler.finish();

        let result = Stark::verify(&parameters, &proof, &mut None);
        if let Err(e) = result {
            panic!("The Verifier is unhappy! {e}");
        }
        assert!(result.unwrap());

        let max_degree =
            Stark::derive_max_degree(claim.padded_height(), parameters.num_trace_randomizers);
        let fri = Stark::derive_fri(&parameters, max_degree);
        let report = profiler.report(None, Some(claim.padded_height()), Some(fri.domain.length));
        println!("{report}");
    }

    #[test]
    #[ignore = "used for tracking&debugging deserialization errors"]
    fn triton_prove_halt_save_error_test() {
        let code_with_input = test_halt();

        for _ in 0..100 {
            let (parameters, _, proof) = parse_simulate_prove(
                &code_with_input.source_code,
                code_with_input.public_input(),
                code_with_input.secret_input(),
                &mut None,
            );

            let filename = "halt_error.tsp";
            let result = Stark::verify(&parameters, &proof, &mut None);
            if let Err(e) = result {
                if let Err(e) = save_proof(filename, proof) {
                    panic!("Unsyntactical proof and can't save! {e}");
                }
                panic!("Saved proof to {filename} because verifier is unhappy! {e}");
            }
            assert!(result.unwrap());
        }
    }

    #[test]
    #[ignore = "used for tracking&debugging deserialization errors"]
    fn triton_load_verify_halt_test() {
        let code_with_input = test_halt();
        let (parameters, _, _) = parse_simulate_prove(
            &code_with_input.source_code,
            code_with_input.public_input(),
            code_with_input.secret_input(),
            &mut None,
        );

        let filename = "halt_error.tsp";
        let proof = match load_proof(filename) {
            Ok(p) => p,
            Err(e) => panic!("Could not load proof from disk at {filename}: {e}"),
        };

        let result = Stark::verify(&parameters, &proof, &mut None);
        if let Err(e) = result {
            panic!("Verifier is unhappy! {e}");
        }
        assert!(result.unwrap());
    }

    #[test]
    fn prove_verify_fibonacci_100_test() {
        let source_code = FIBONACCI_SEQUENCE;
        let stdin = [100].map(BFieldElement::new).to_vec();
        let secret_in = vec![];

        let mut profiler = Some(TritonProfiler::new("Prove Fib 100"));
        let (parameters, claim, proof) =
            parse_simulate_prove(source_code, stdin, secret_in, &mut profiler);
        let mut profiler = profiler.unwrap();
        profiler.finish();

        println!("between prove and verify");

        let result = Stark::verify(&parameters, &proof, &mut None);
        if let Err(e) = result {
            panic!("The Verifier is unhappy! {e}");
        }
        assert!(result.unwrap());

        let max_degree =
            Stark::derive_max_degree(claim.padded_height(), parameters.num_trace_randomizers);
        let fri = Stark::derive_fri(&parameters, max_degree);
        let report = profiler.report(None, Some(claim.padded_height()), Some(fri.domain.length));
        println!("{report}");
    }

    #[test]
    fn prove_verify_fib_shootout_test() {
        let code = FIBONACCI_SEQUENCE;

        for (fib_seq_idx, fib_seq_val) in [(0, 1), (7, 21), (11, 144)] {
            let stdin = [fib_seq_idx].map(BFieldElement::new).to_vec();
            let secret_in = vec![];
            let (parameters, claim, proof) =
                parse_simulate_prove(code, stdin, secret_in, &mut None);
            match Stark::verify(&parameters, &proof, &mut None) {
                Ok(result) => assert!(result, "The Verifier disagrees!"),
                Err(err) => panic!("The Verifier is unhappy! {err}"),
            }

            assert_eq!(vec![fib_seq_val], claim.public_output());
        }
    }

    #[test]
    fn constraints_evaluate_to_zero_on_many_u32_operations_test() {
        let many_u32_instructions = SourceCodeAndInput::without_input(MANY_U32_INSTRUCTIONS);
        triton_table_constraints_evaluate_to_zero(many_u32_instructions);
    }

    #[test]
    fn triton_prove_verify_many_u32_operations_test() {
        let mut profiler = Some(TritonProfiler::new("Prove Many U32 Ops"));
        let (parameters, claim, proof) =
            parse_simulate_prove(MANY_U32_INSTRUCTIONS, vec![], vec![], &mut profiler);
        let mut profiler = profiler.unwrap();
        profiler.finish();

        let result = Stark::verify(&parameters, &proof, &mut None);
        if let Err(e) = result {
            panic!("The Verifier is unhappy! {e}");
        }
        assert!(result.unwrap());

        let max_degree =
            Stark::derive_max_degree(claim.padded_height(), parameters.num_trace_randomizers);
        let fri = Stark::derive_fri(&parameters, max_degree);
        let report = profiler.report(None, Some(claim.padded_height()), Some(fri.domain.length));
        println!("{report}");
    }

    #[test]
    #[ignore = "stress test"]
    fn prove_fib_successively_larger() {
        let source_code = FIBONACCI_SEQUENCE;

        for fibonacci_number in [100, 200, 400, 800, 1600, 3200, 6400, 12800, 25600, 51200] {
            let stdin = [fibonacci_number].map(BFieldElement::new).to_vec();
            let fib_test_name = format!("element #{fibonacci_number:>4} from Fibonacci sequence");
            let mut profiler = Some(TritonProfiler::new(&fib_test_name));
            let (parameters, claim, _) =
                parse_simulate_prove(source_code, stdin, vec![], &mut profiler);
            let mut profiler = profiler.unwrap();
            profiler.finish();

            let max_degree =
                Stark::derive_max_degree(claim.padded_height(), parameters.num_trace_randomizers);
            let fri = Stark::derive_fri(&parameters, max_degree);
            let report =
                profiler.report(None, Some(claim.padded_height()), Some(fri.domain.length));
            println!("{report}");
        }
    }

    #[test]
    #[should_panic(expected = "Failed to convert BFieldElement")]
    pub fn negative_log_2_floor_test() {
        let mut rng = ThreadRng::default();
        let st0 = (rng.next_u32() as u64) << 32;

        let source_code = format!("push {st0} log_2_floor halt");
        let (parameters, _, proof) = parse_simulate_prove(&source_code, vec![], vec![], &mut None);
        let result = Stark::verify(&parameters, &proof, &mut None);
        assert!(result.is_ok());
        assert!(result.unwrap());
    }

    #[test]
    #[should_panic(expected = "The logarithm of 0 does not exist")]
    pub fn negative_log_2_floor_of_0_test() {
        let source_code = "push 0 log_2_floor halt";
        let (parameters, _, proof) = parse_simulate_prove(source_code, vec![], vec![], &mut None);
        let result = Stark::verify(&parameters, &proof, &mut None);
        assert!(result.is_ok());
        assert!(result.unwrap());
    }

    #[test]
    pub fn deep_update_test() {
        let domain_length = 1 << 10;
        let domain = ArithmeticDomain::new_no_offset(domain_length);

        let poly_degree = thread_rng().gen_range(2..20);
        let low_deg_poly_coeffs: Vec<XFieldElement> = random_elements(poly_degree);
        let low_deg_poly = Polynomial::new(low_deg_poly_coeffs.to_vec());
        let low_deg_codeword = domain.evaluate(&low_deg_poly);

        let out_of_domain_point: XFieldElement = thread_rng().gen();
        let out_of_domain_value = low_deg_poly.evaluate(&out_of_domain_point);

        let deep_poly = Stark::deep_codeword(
            &low_deg_codeword,
            domain,
            out_of_domain_point,
            out_of_domain_value,
        );
        let poly_of_maybe_low_degree = domain.interpolate(&deep_poly);
        assert_eq!(poly_degree as isize - 2, poly_of_maybe_low_degree.degree());

        let bogus_out_of_domain_value = thread_rng().gen();
        let bogus_deep_poly = Stark::deep_codeword(
            &low_deg_codeword,
            domain,
            out_of_domain_point,
            bogus_out_of_domain_value,
        );
        let poly_of_hopefully_high_degree = domain.interpolate(&bogus_deep_poly);
        assert_eq!(
            domain_length as isize - 1,
            poly_of_hopefully_high_degree.degree()
        );
    }
}<|MERGE_RESOLUTION|>--- conflicted
+++ resolved
@@ -47,12 +47,7 @@
 use crate::vm::AlgebraicExecutionTrace;
 
 pub type StarkHasher = Tip5;
-<<<<<<< HEAD
-pub type StarkProofStream = ProofStream<ProofItem, StarkHasher>;
-=======
-pub type MTMaker = CpuParallel;
 pub type StarkProofStream = ProofStream<StarkHasher>;
->>>>>>> bb76d16f
 
 /// The Merkle tree maker in use. Keeping this as a type alias should make it easier to switch
 /// between different Merkle tree makers.
@@ -174,13 +169,7 @@
         prof_stop!(maybe_profiler, "Merkle tree");
 
         prof_start!(maybe_profiler, "Fiat-Shamir", "hash");
-<<<<<<< HEAD
-        let mut proof_stream = StarkProofStream::new();
-        proof_stream.enqueue(&ProofItem::MerkleRoot(base_merkle_tree_root), true);
-=======
-        let padded_height = BFieldElement::new(master_base_table.padded_height as u64);
         proof_stream.enqueue(&ProofItem::MerkleRoot(base_merkle_tree_root));
->>>>>>> bb76d16f
         let extension_weights = proof_stream.sample_scalars(Challenges::num_challenges_to_sample());
         let extension_challenges = Challenges::new(extension_weights, &claim.input, &claim.output);
         prof_stop!(maybe_profiler, "Fiat-Shamir");
@@ -301,7 +290,7 @@
         debug_assert_eq!(fri.domain.length, quot_merkle_tree.get_leaf_count());
 
         prof_start!(maybe_profiler, "out-of-domain rows");
-        let trace_domain_generator = derive_domain_generator(claim.padded_height as u64);
+        let trace_domain_generator = derive_domain_generator(claim.padded_height() as u64);
         let out_of_domain_point_curr_row = proof_stream.sample_scalars(1)[0];
         let out_of_domain_point_next_row = trace_domain_generator * out_of_domain_point_curr_row;
 
@@ -617,15 +606,9 @@
         let extension_tree_merkle_root = proof_stream.dequeue()?.as_merkle_root()?;
         // Sample weights for quotient codeword, which is a part of the combination codeword.
         // See corresponding part in the prover for a more detailed explanation.
-<<<<<<< HEAD
         let quot_codeword_weights = proof_stream.sample_scalars(num_quotients());
         let quot_codeword_weights = Array1::from(quot_codeword_weights);
-        let quotient_codeword_merkle_root = proof_stream.dequeue(true)?.as_merkle_root()?;
-=======
-        let quot_codeword_weights =
-            Array1::from(proof_stream.sample_scalars(num_all_table_quotients()));
         let quotient_codeword_merkle_root = proof_stream.dequeue()?.as_merkle_root()?;
->>>>>>> bb76d16f
         prof_stop!(maybe_profiler, "Fiat-Shamir 1");
 
         prof_start!(maybe_profiler, "dequeue ood point and rows", "hash");
@@ -1211,20 +1194,12 @@
 
         for (code_idx, code_with_input) in code_collection.into_iter().enumerate() {
             println!("Checking Grand Cross-Table Argument for TASM snippet {code_idx}.");
-<<<<<<< HEAD
-            let code = code_with_input.source_code;
-            let input = code_with_input.input;
-            let secret_input = code_with_input.secret_input.clone();
             let (_, _, _, master_base_table, master_ext_table, challenges) =
-                parse_simulate_pad_extend(&code, input, secret_input);
-=======
-            let (_, _, _, master_base_table, master_ext_table, all_challenges) =
                 parse_simulate_pad_extend(
                     &code_with_input.source_code,
                     code_with_input.public_input(),
                     code_with_input.secret_input(),
                 );
->>>>>>> bb76d16f
 
             let processor_table = master_ext_table.table(ProcessorTable);
             let processor_table_last_row = processor_table.slice(s![-1, ..]);
@@ -1526,8 +1501,8 @@
     pub fn derived_constraints_evaluate_to_zero(source_code_and_input: SourceCodeAndInput) {
         let (_, _, _, master_base_table, master_ext_table, challenges) = parse_simulate_pad_extend(
             &source_code_and_input.source_code,
-            source_code_and_input.input,
-            source_code_and_input.secret_input,
+            source_code_and_input.public_input(),
+            source_code_and_input.secret_input(),
         );
 
         let zero = XFieldElement::zero();
