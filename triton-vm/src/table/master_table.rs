use std::cmp::max;
use std::ops::MulAssign;

use itertools::Itertools;
use ndarray::parallel::prelude::*;
use ndarray::prelude::*;
use ndarray::s;
use ndarray::Array2;
use ndarray::ArrayView2;
use ndarray::ArrayViewMut2;
use ndarray::Zip;
use num_traits::One;
use rand::distributions::Standard;
use rand::prelude::Distribution;
use rand::random;
use strum::EnumCount;
use strum_macros::Display;
use strum_macros::EnumCount as EnumCountMacro;
use strum_macros::EnumIter;
use triton_profiler::prof_start;
use triton_profiler::prof_stop;
use triton_profiler::triton_profiler::TritonProfiler;
use twenty_first::shared_math::b_field_element::BFieldElement;
use twenty_first::shared_math::mpolynomial::Degree;
use twenty_first::shared_math::other::is_power_of_two;
use twenty_first::shared_math::other::log_2_floor;
use twenty_first::shared_math::other::roundup_npo2;
use twenty_first::shared_math::traits::FiniteField;
use twenty_first::shared_math::traits::Inverse;
use twenty_first::shared_math::traits::ModPowU32;
use twenty_first::shared_math::traits::PrimitiveRootOfUnity;
use twenty_first::shared_math::x_field_element::XFieldElement;
use twenty_first::util_types::algebraic_hasher::AlgebraicHasher;
use twenty_first::util_types::merkle_tree::CpuParallel;
use twenty_first::util_types::merkle_tree::MerkleTree;
use twenty_first::util_types::merkle_tree_maker::MerkleTreeMaker;

use crate::arithmetic_domain::ArithmeticDomain;
use crate::stark::StarkHasher;
use crate::table::challenges::AllChallenges;
use crate::table::cross_table_argument::GrandCrossTableArg;
use crate::table::extension_table::DegreeWithOrigin;
use crate::table::extension_table::Evaluable;
use crate::table::extension_table::Quotientable;
use crate::table::hash_table::ExtHashTable;
use crate::table::hash_table::HashTable;
use crate::table::instruction_table::ExtInstructionTable;
use crate::table::instruction_table::InstructionTable;
use crate::table::jump_stack_table::ExtJumpStackTable;
use crate::table::jump_stack_table::JumpStackTable;
use crate::table::op_stack_table::ExtOpStackTable;
use crate::table::op_stack_table::OpStackTable;
use crate::table::processor_table::ExtProcessorTable;
use crate::table::processor_table::ProcessorTable;
use crate::table::program_table::ExtProgramTable;
use crate::table::program_table::ProgramTable;
use crate::table::ram_table::ExtRamTable;
use crate::table::ram_table::RamTable;
use crate::table::u32_table::ExtU32Table;
use crate::table::u32_table::U32Table;
use crate::table::*;
use crate::vm::AlgebraicExecutionTrace;

pub const NUM_TABLES: usize = TableId::COUNT;

pub const NUM_BASE_COLUMNS: usize = program_table::BASE_WIDTH
    + instruction_table::BASE_WIDTH
    + processor_table::BASE_WIDTH
    + op_stack_table::BASE_WIDTH
    + ram_table::BASE_WIDTH
    + jump_stack_table::BASE_WIDTH
    + hash_table::BASE_WIDTH
    + u32_table::BASE_WIDTH;
pub const NUM_EXT_COLUMNS: usize = program_table::EXT_WIDTH
    + instruction_table::EXT_WIDTH
    + processor_table::EXT_WIDTH
    + op_stack_table::EXT_WIDTH
    + ram_table::EXT_WIDTH
    + jump_stack_table::EXT_WIDTH
    + hash_table::EXT_WIDTH
    + u32_table::EXT_WIDTH;
pub const NUM_COLUMNS: usize = NUM_BASE_COLUMNS + NUM_EXT_COLUMNS;

pub const PROGRAM_TABLE_START: usize = 0;
pub const PROGRAM_TABLE_END: usize = PROGRAM_TABLE_START + program_table::BASE_WIDTH;
pub const INSTRUCTION_TABLE_START: usize = PROGRAM_TABLE_END;
pub const INSTRUCTION_TABLE_END: usize = INSTRUCTION_TABLE_START + instruction_table::BASE_WIDTH;
pub const PROCESSOR_TABLE_START: usize = INSTRUCTION_TABLE_END;
pub const PROCESSOR_TABLE_END: usize = PROCESSOR_TABLE_START + processor_table::BASE_WIDTH;
pub const OP_STACK_TABLE_START: usize = PROCESSOR_TABLE_END;
pub const OP_STACK_TABLE_END: usize = OP_STACK_TABLE_START + op_stack_table::BASE_WIDTH;
pub const RAM_TABLE_START: usize = OP_STACK_TABLE_END;
pub const RAM_TABLE_END: usize = RAM_TABLE_START + ram_table::BASE_WIDTH;
pub const JUMP_STACK_TABLE_START: usize = RAM_TABLE_END;
pub const JUMP_STACK_TABLE_END: usize = JUMP_STACK_TABLE_START + jump_stack_table::BASE_WIDTH;
pub const HASH_TABLE_START: usize = JUMP_STACK_TABLE_END;
pub const HASH_TABLE_END: usize = HASH_TABLE_START + hash_table::BASE_WIDTH;
pub const U32_TABLE_START: usize = HASH_TABLE_END;
pub const U32_TABLE_END: usize = U32_TABLE_START + u32_table::BASE_WIDTH;

pub const EXT_PROGRAM_TABLE_START: usize = 0;
pub const EXT_PROGRAM_TABLE_END: usize = EXT_PROGRAM_TABLE_START + program_table::EXT_WIDTH;
pub const EXT_INSTRUCTION_TABLE_START: usize = EXT_PROGRAM_TABLE_END;
pub const EXT_INSTRUCTION_TABLE_END: usize =
    EXT_INSTRUCTION_TABLE_START + instruction_table::EXT_WIDTH;
pub const EXT_PROCESSOR_TABLE_START: usize = EXT_INSTRUCTION_TABLE_END;
pub const EXT_PROCESSOR_TABLE_END: usize = EXT_PROCESSOR_TABLE_START + processor_table::EXT_WIDTH;
pub const EXT_OP_STACK_TABLE_START: usize = EXT_PROCESSOR_TABLE_END;
pub const EXT_OP_STACK_TABLE_END: usize = EXT_OP_STACK_TABLE_START + op_stack_table::EXT_WIDTH;
pub const EXT_RAM_TABLE_START: usize = EXT_OP_STACK_TABLE_END;
pub const EXT_RAM_TABLE_END: usize = EXT_RAM_TABLE_START + ram_table::EXT_WIDTH;
pub const EXT_JUMP_STACK_TABLE_START: usize = EXT_RAM_TABLE_END;
pub const EXT_JUMP_STACK_TABLE_END: usize =
    EXT_JUMP_STACK_TABLE_START + jump_stack_table::EXT_WIDTH;
pub const EXT_HASH_TABLE_START: usize = EXT_JUMP_STACK_TABLE_END;
pub const EXT_HASH_TABLE_END: usize = EXT_HASH_TABLE_START + hash_table::EXT_WIDTH;
pub const EXT_U32_TABLE_START: usize = EXT_HASH_TABLE_END;
pub const EXT_U32_TABLE_END: usize = EXT_U32_TABLE_START + u32_table::EXT_WIDTH;

/// A `TableId` uniquely determines one of Triton VM's tables.
#[derive(Debug, Copy, Clone, Display, EnumCountMacro, EnumIter, PartialEq, Eq, Hash)]
pub enum TableId {
    ProgramTable,
    InstructionTable,
    ProcessorTable,
    OpStackTable,
    RamTable,
    JumpStackTable,
    HashTable,
    U32Table,
}

/// A Master Table is, in some sense, a top-level table of Triton VM. It contains all the data
/// but little logic beyond bookkeeping and presenting the data in a useful way. Conversely, the
/// individual tables contain no data but all of the respective logic. Master Tables are
/// responsible for managing the individual tables and for presenting the right data to the right
/// tables, serving as a clean interface between the VM and the individual tables.
///
/// As a mental model, it is perfectly fine to think of the data for the individual tables as
/// completely separate from each other. Only the cross-table argument links all tables together.
///
/// Conceptually, there are three Master Tables: the Master Base Table, the Master Extension
/// Table, and the Master Quotient Table. The lifecycle of the Master Tables is as follows:
/// 1. The Master Base Table is instantiated and filled using the Algebraic Execution Trace.
///     This is the first time a Master Base Table is instantiated. It is in column-major form.
/// 2. The Master Base Table is padded using logic from the individual tables.
/// 3. The still-empty entries in the Master Base Table are filled with random elements. This
///     step is also known as “trace randomization.”
/// 4. Each column of the Master Base Table is low-degree extended. The result is the Master Base
///     Table over the FRI domain. This is the second and last time a Master Base Table is
///     instantiated. It is in row-major form.
/// 5. The Master Base Table and the Master Base Table over the FRI domain are used to derive the
///     Master Extension Table using logic from the individual tables. This is the first time a
///     Master Extension Table is instantiated. It is in column-major form.
/// 6. The Master Extension Table is trace-randomized.
/// 7. Each column of the Master Extension Table is low-degree extended. The result is the Master
///     Extension Table over the FRI domain. This is the second and last time a Master Extension
///     Table is instantiated. It is in row-major form.
/// 8. Using the Master Base Table over the FRI domain and the Master Extension Table over the
///     FRI domain, the Quotient Master Table is derived using the AIR. Each individual table
///     defines that part of the AIR that is relevant to it.
///
/// The following points are of note:
/// - The Master Extension Table's rightmost columns are the randomizer codewords. These are
///     necessary for zero-knowledge.
/// - The terminal quotient of the cross-table argument, which links the individual tables together,
///     is also stored in the Master Quotient Table. Even though the cross-table argument is not
///     a table, it does define part of the AIR. Hence, the cross-table argument does not contribute
///     to padding or extending the Master Tables, but is incorporated when deriving the Master
///     Qoutient Table.
/// - For better performance, it is possible to derive the Master Quotient Table (step 8) from the
///     Master Base Table and Master Extension Table over a smaller domain than the FRI domain –
///     the “quotient domain.” The quotient domain is a subset of the FRI domain. This
///     performance improvement changes nothing conceptually.
pub trait MasterTable<FF>
where
    FF: FiniteField + MulAssign<BFieldElement>,
    Standard: Distribution<FF>,
{
    fn randomized_padded_trace_len(&self) -> usize;
    fn rand_trace_to_padded_trace_unit_distance(&self) -> usize;

    /// Presents underlying trace data, excluding trace randomizers. Makes little sense over the
    /// FRI domain.
    fn trace_table(&self) -> ArrayView2<FF>;

    /// Presents all underlying data.
    fn master_matrix(&self) -> ArrayView2<FF>;

    /// Presents all underlying data in a mutable manner.
    fn master_matrix_mut(&mut self) -> ArrayViewMut2<FF>;
    fn fri_domain(&self) -> ArithmeticDomain;

    /// set all rows _not_ needed for the (padded) trace to random values
    fn randomize_trace(&mut self) {
        let randomized_padded_trace_len = self.randomized_padded_trace_len();
        let unit_distance = self.rand_trace_to_padded_trace_unit_distance();
        (1..unit_distance).for_each(|offset| {
            self.master_matrix_mut()
                .slice_mut(s![offset..randomized_padded_trace_len; unit_distance, ..])
                .par_mapv_inplace(|_| random::<FF>())
        });
    }

    /// Result is in row-major order.
    fn low_degree_extend_all_columns(&self) -> Array2<FF>
    where
        Self: Sync,
    {
        let randomized_trace_domain_len = self.randomized_padded_trace_len();
        let randomized_trace_domain = ArithmeticDomain::new_no_offset(randomized_trace_domain_len);

        let num_rows = self.fri_domain().length;
        let num_columns = self.master_matrix().ncols();
        let mut extended_columns = Array2::zeros([num_rows, num_columns]);
        Zip::from(extended_columns.axis_iter_mut(Axis(1)))
            .and(self.master_matrix().axis_iter(Axis(1)))
            .par_for_each(|lde_column, trace_column| {
                let fri_codeword = randomized_trace_domain
                    .low_degree_extension(&trace_column.to_vec(), self.fri_domain());
                Array1::from(fri_codeword).move_into(lde_column);
            });
        extended_columns
    }
}

#[derive(Clone)]
pub struct MasterBaseTable {
    pub padded_height: usize,
    pub num_trace_randomizers: usize,

    pub program_len: usize,
    pub main_execution_len: usize,
    pub hash_coprocessor_execution_len: usize,
    pub u32_coprocesor_execution_len: usize,

    pub randomized_padded_trace_len: usize,

    /// how many elements to skip in the randomized (padded) trace domain to only refer to
    /// elements in the _non_-randomized (padded) trace domain
    pub rand_trace_to_padded_trace_unit_distance: usize,

    pub fri_domain: ArithmeticDomain,
    pub master_base_matrix: Array2<BFieldElement>,
}

pub struct MasterExtTable {
    pub padded_height: usize,
    pub num_trace_randomizers: usize,
    pub num_randomizer_polynomials: usize,

    pub randomized_padded_trace_len: usize,

    /// how many elements to skip in the randomized (padded) trace domain to only refer to
    /// elements in the _non_-randomized (padded) trace domain
    pub rand_trace_to_padded_trace_unit_distance: usize,

    pub fri_domain: ArithmeticDomain,
    pub master_ext_matrix: Array2<XFieldElement>,
}

impl MasterTable<BFieldElement> for MasterBaseTable {
    fn randomized_padded_trace_len(&self) -> usize {
        self.randomized_padded_trace_len
    }

    fn rand_trace_to_padded_trace_unit_distance(&self) -> usize {
        self.rand_trace_to_padded_trace_unit_distance
    }

    fn trace_table(&self) -> ArrayView2<BFieldElement> {
        self.master_base_matrix
            .slice(s![..; self.rand_trace_to_padded_trace_unit_distance, ..])
    }

    fn master_matrix(&self) -> ArrayView2<BFieldElement> {
        self.master_base_matrix.view()
    }

    fn master_matrix_mut(&mut self) -> ArrayViewMut2<BFieldElement> {
        self.master_base_matrix.view_mut()
    }

    fn fri_domain(&self) -> ArithmeticDomain {
        self.fri_domain
    }
}

impl MasterTable<XFieldElement> for MasterExtTable {
    fn randomized_padded_trace_len(&self) -> usize {
        self.randomized_padded_trace_len
    }

    fn rand_trace_to_padded_trace_unit_distance(&self) -> usize {
        self.rand_trace_to_padded_trace_unit_distance
    }

    fn trace_table(&self) -> ArrayView2<XFieldElement> {
        self.master_ext_matrix
            .slice(s![..; self.rand_trace_to_padded_trace_unit_distance, ..])
    }

    fn master_matrix(&self) -> ArrayView2<XFieldElement> {
        self.master_ext_matrix.view()
    }

    fn master_matrix_mut(&mut self) -> ArrayViewMut2<XFieldElement> {
        self.master_ext_matrix.view_mut()
    }

    fn fri_domain(&self) -> ArithmeticDomain {
        self.fri_domain
    }
}

impl MasterBaseTable {
    pub fn padded_height(aet: &AlgebraicExecutionTrace, program: &[BFieldElement]) -> usize {
        let max_height = [
            Self::instruction_table_length(aet, program),
            Self::hash_table_length(aet),
            Self::u32_table_length(aet),
        ]
        .iter()
        .max()
        .unwrap()
        .to_owned();
        roundup_npo2(max_height as u64) as usize
    }

<<<<<<< HEAD
    pub fn u32_table_length(aet: &AlgebraicExecutionTrace) -> usize {
=======
    pub fn instruction_table_length(
        aet: &AlgebraicExecutionTrace,
        program: &[BFieldElement],
    ) -> usize {
        program.len() + aet.processor_trace.nrows()
    }

    pub fn hash_table_length(aet: &AlgebraicExecutionTrace) -> usize {
        aet.sponge_trace.nrows() + aet.hash_trace.nrows()
    }

    fn u32_table_length(aet: &AlgebraicExecutionTrace) -> usize {
>>>>>>> 016c6f92
        aet.u32_entries
            .iter()
            .map(|(_, lhs, rhs)| max(lhs.value(), rhs.value()))
            .map(|bigger_value| match bigger_value == 0 {
                true => 1,
                false => 2 + log_2_floor(bigger_value as u128) as usize,
            })
            .sum()
    }

    pub fn new(
        aet: AlgebraicExecutionTrace,
        program: &[BFieldElement],
        num_trace_randomizers: usize,
        fri_domain: ArithmeticDomain,
    ) -> Self {
        let padded_height = Self::padded_height(&aet, program);
        let randomized_padded_trace_len =
            randomized_padded_trace_len(num_trace_randomizers, padded_height);
        let unit_distance = randomized_padded_trace_len / padded_height;
        let program_len = program.len();
        let main_execution_len = aet.processor_trace.nrows();
        let hash_coprocessor_execution_len = Self::hash_table_length(&aet);
        let u32_coprocesor_execution_len = Self::u32_table_length(&aet);

        let num_rows = randomized_padded_trace_len;
        let num_columns = NUM_BASE_COLUMNS;
        let master_base_matrix = Array2::zeros([num_rows, num_columns].f());

        let mut master_base_table = Self {
            padded_height,
            num_trace_randomizers,
            program_len,
            main_execution_len,
            hash_coprocessor_execution_len,
            u32_coprocesor_execution_len,
            randomized_padded_trace_len,
            rand_trace_to_padded_trace_unit_distance: unit_distance,
            fri_domain,
            master_base_matrix,
        };

        let program_table = &mut master_base_table.table_mut(TableId::ProgramTable);
        ProgramTable::fill_trace(program_table, program);
        let instruction_table = &mut master_base_table.table_mut(TableId::InstructionTable);
        InstructionTable::fill_trace(instruction_table, &aet, program);
        let op_stack_table = &mut master_base_table.table_mut(TableId::OpStackTable);
        let op_stack_clk_jump_diffs = OpStackTable::fill_trace(op_stack_table, &aet);
        let ram_table = &mut master_base_table.table_mut(TableId::RamTable);
        let ram_clk_jump_diffs = RamTable::fill_trace(ram_table, &aet);
        let jump_stack_table = &mut master_base_table.table_mut(TableId::JumpStackTable);
        let jump_stack_clk_jump_diffs = JumpStackTable::fill_trace(jump_stack_table, &aet);
        let hash_table = &mut master_base_table.table_mut(TableId::HashTable);
        HashTable::fill_trace(hash_table, &aet);
        let u32_table = &mut master_base_table.table_mut(TableId::U32Table);
        U32Table::fill_trace(u32_table, &aet);

        // memory-like tables must be filled in before clock jump differences are known, hence
        // the break from the usual order
        let all_clk_jump_diffs = [
            op_stack_clk_jump_diffs,
            ram_clk_jump_diffs,
            jump_stack_clk_jump_diffs,
        ]
        .concat();
        let processor_table = &mut master_base_table.table_mut(TableId::ProcessorTable);
        ProcessorTable::fill_trace(processor_table, &aet, all_clk_jump_diffs);

        master_base_table
    }

    pub fn pad(&mut self) {
        let program_len = self.program_len;
        let main_execution_len = self.main_execution_len;
        let hash_coprocessor_execution_len = self.hash_coprocessor_execution_len;
        let u32_table_len = self.u32_coprocesor_execution_len;

        let program_table = &mut self.table_mut(TableId::ProgramTable);
        ProgramTable::pad_trace(program_table, program_len);
        let instruction_table = &mut self.table_mut(TableId::InstructionTable);
        InstructionTable::pad_trace(instruction_table, program_len + main_execution_len);
        let processor_table = &mut self.table_mut(TableId::ProcessorTable);
        ProcessorTable::pad_trace(processor_table, main_execution_len);
        let op_stack_table = &mut self.table_mut(TableId::OpStackTable);
        OpStackTable::pad_trace(op_stack_table, main_execution_len);
        let ram_table = &mut self.table_mut(TableId::RamTable);
        RamTable::pad_trace(ram_table, main_execution_len);
        let jump_stack_table = &mut self.table_mut(TableId::JumpStackTable);
        JumpStackTable::pad_trace(jump_stack_table, main_execution_len);
        let hash_table = &mut self.table_mut(TableId::HashTable);
        HashTable::pad_trace(hash_table, hash_coprocessor_execution_len);
        let u32_table = &mut self.table_mut(TableId::U32Table);
        U32Table::pad_trace(u32_table, u32_table_len);
    }

    pub fn to_fri_domain_table(&self) -> Self {
        Self {
            master_base_matrix: self.low_degree_extend_all_columns(),
            ..*self
        }
    }

    pub fn merkle_tree(
        &self,
        maybe_profiler: &mut Option<TritonProfiler>,
    ) -> MerkleTree<StarkHasher, CpuParallel> {
        prof_start!(maybe_profiler, "leafs");
        let hashed_rows = self
            .master_base_matrix
            .axis_iter(Axis(0))
            .into_par_iter()
            .map(|row| StarkHasher::hash_slice(&row.to_vec()))
            .collect::<Vec<_>>();
        prof_stop!(maybe_profiler, "leafs");
        prof_start!(maybe_profiler, "Merkle tree");
        let ret = CpuParallel::from_digests(&hashed_rows);
        prof_stop!(maybe_profiler, "Merkle tree");

        ret
    }

    /// Create a `MasterExtTable` from a `MasterBaseTable` by `.extend()`ing each individual base
    /// table. The `.extend()` for each table is specific to that table, but always involves
    /// adding some number of columns.
    pub fn extend(
        &self,
        challenges: &AllChallenges,
        num_randomizer_polynomials: usize,
    ) -> MasterExtTable {
        // randomizer polynomials
        let num_rows = self.master_base_matrix.nrows();
        let num_columns = NUM_EXT_COLUMNS + num_randomizer_polynomials;
        let mut master_ext_matrix = Array2::zeros([num_rows, num_columns].f());
        master_ext_matrix
            .slice_mut(s![.., NUM_EXT_COLUMNS..])
            .par_mapv_inplace(|_| random::<XFieldElement>());

        let mut master_ext_table = MasterExtTable {
            padded_height: self.padded_height,
            num_trace_randomizers: self.num_trace_randomizers,
            num_randomizer_polynomials,
            randomized_padded_trace_len: self.randomized_padded_trace_len,
            rand_trace_to_padded_trace_unit_distance: self.rand_trace_to_padded_trace_unit_distance,
            fri_domain: self.fri_domain,
            master_ext_matrix,
        };

        ProgramTable::extend(
            self.table(TableId::ProgramTable),
            master_ext_table.table_mut(TableId::ProgramTable),
            &challenges.program_table_challenges,
        );
        InstructionTable::extend(
            self.table(TableId::InstructionTable),
            master_ext_table.table_mut(TableId::InstructionTable),
            &challenges.instruction_table_challenges,
        );
        ProcessorTable::extend(
            self.table(TableId::ProcessorTable),
            master_ext_table.table_mut(TableId::ProcessorTable),
            &challenges.processor_table_challenges,
        );
        OpStackTable::extend(
            self.table(TableId::OpStackTable),
            master_ext_table.table_mut(TableId::OpStackTable),
            &challenges.op_stack_table_challenges,
        );
        RamTable::extend(
            self.table(TableId::RamTable),
            master_ext_table.table_mut(TableId::RamTable),
            &challenges.ram_table_challenges,
        );
        JumpStackTable::extend(
            self.table(TableId::JumpStackTable),
            master_ext_table.table_mut(TableId::JumpStackTable),
            &challenges.jump_stack_table_challenges,
        );
        HashTable::extend(
            self.table(TableId::HashTable),
            master_ext_table.table_mut(TableId::HashTable),
            &challenges.hash_table_challenges,
        );
        U32Table::extend(
            self.table(TableId::U32Table),
            master_ext_table.table_mut(TableId::U32Table),
            &challenges.u32_table_challenges,
        );

        master_ext_table
    }

    fn table_slice_info(id: TableId) -> (usize, usize) {
        use TableId::*;
        match id {
            ProgramTable => (PROGRAM_TABLE_START, PROGRAM_TABLE_END),
            InstructionTable => (INSTRUCTION_TABLE_START, INSTRUCTION_TABLE_END),
            ProcessorTable => (PROCESSOR_TABLE_START, PROCESSOR_TABLE_END),
            OpStackTable => (OP_STACK_TABLE_START, OP_STACK_TABLE_END),
            RamTable => (RAM_TABLE_START, RAM_TABLE_END),
            JumpStackTable => (JUMP_STACK_TABLE_START, JUMP_STACK_TABLE_END),
            HashTable => (HASH_TABLE_START, HASH_TABLE_END),
            U32Table => (U32_TABLE_START, U32_TABLE_END),
        }
    }

    pub fn table(&self, id: TableId) -> ArrayView2<BFieldElement> {
        let (table_start, table_end) = Self::table_slice_info(id);
        let unit_distance = self.rand_trace_to_padded_trace_unit_distance;
        self.master_base_matrix
            .slice(s![..; unit_distance, table_start..table_end])
    }

    pub fn table_mut(&mut self, id: TableId) -> ArrayViewMut2<BFieldElement> {
        let (table_start, table_end) = Self::table_slice_info(id);
        let unit_distance = self.rand_trace_to_padded_trace_unit_distance;
        self.master_base_matrix
            .slice_mut(s![..; unit_distance, table_start..table_end])
    }
}

impl MasterExtTable {
    pub fn to_fri_domain_table(&self) -> Self {
        Self {
            master_ext_matrix: self.low_degree_extend_all_columns(),
            ..*self
        }
    }

    pub fn randomizer_polynomials(&self) -> Vec<Array1<XFieldElement>> {
        let mut randomizer_polynomials = Vec::with_capacity(self.num_randomizer_polynomials);
        for col_idx in NUM_EXT_COLUMNS..self.master_ext_matrix.ncols() {
            let randomizer_polynomial = self.master_ext_matrix.column(col_idx);
            randomizer_polynomials.push(randomizer_polynomial.to_owned());
        }
        randomizer_polynomials
    }

    pub fn merkle_tree(
        &self,
        maybe_profiler: &mut Option<TritonProfiler>,
    ) -> MerkleTree<StarkHasher, CpuParallel> {
        prof_start!(maybe_profiler, "leafs");
        let hashed_rows = self
            .master_ext_matrix
            .axis_iter(Axis(0))
            .into_par_iter()
            .map(|row| {
                let contiguous_row_bfe = row
                    .to_vec()
                    .iter()
                    .map(|xfe| xfe.coefficients.to_vec())
                    .concat();
                StarkHasher::hash_slice(&contiguous_row_bfe)
            })
            .collect::<Vec<_>>();
        prof_stop!(maybe_profiler, "leafs");
        prof_start!(maybe_profiler, "Merkle tree");
        let ret = CpuParallel::from_digests(&hashed_rows);
        prof_stop!(maybe_profiler, "Merkle tree");

        ret
    }

    fn table_slice_info(id: TableId) -> (usize, usize) {
        use TableId::*;
        match id {
            ProgramTable => (EXT_PROGRAM_TABLE_START, EXT_PROGRAM_TABLE_END),
            InstructionTable => (EXT_INSTRUCTION_TABLE_START, EXT_INSTRUCTION_TABLE_END),
            ProcessorTable => (EXT_PROCESSOR_TABLE_START, EXT_PROCESSOR_TABLE_END),
            OpStackTable => (EXT_OP_STACK_TABLE_START, EXT_OP_STACK_TABLE_END),
            RamTable => (EXT_RAM_TABLE_START, EXT_RAM_TABLE_END),
            JumpStackTable => (EXT_JUMP_STACK_TABLE_START, EXT_JUMP_STACK_TABLE_END),
            HashTable => (EXT_HASH_TABLE_START, EXT_HASH_TABLE_END),
            U32Table => (EXT_U32_TABLE_START, EXT_U32_TABLE_END),
        }
    }

    pub fn table(&self, id: TableId) -> ArrayView2<XFieldElement> {
        let unit_distance = self.rand_trace_to_padded_trace_unit_distance;
        let (table_start, table_end) = Self::table_slice_info(id);
        self.master_ext_matrix
            .slice(s![..; unit_distance, table_start..table_end])
    }

    pub fn table_mut(&mut self, id: TableId) -> ArrayViewMut2<XFieldElement> {
        let unit_distance = self.rand_trace_to_padded_trace_unit_distance;
        let (table_start, table_end) = Self::table_slice_info(id);
        self.master_ext_matrix
            .slice_mut(s![..; unit_distance, table_start..table_end])
    }
}

pub fn all_degrees_with_origin(
    interpolant_degree: Degree,
    padded_height: usize,
) -> Vec<DegreeWithOrigin> {
    let id = interpolant_degree;
    let ph = padded_height;
    [
        ExtProgramTable::all_degrees_with_origin("program table", id, ph),
        ExtInstructionTable::all_degrees_with_origin("instruction table", id, ph),
        ExtProcessorTable::all_degrees_with_origin("processor table", id, ph),
        ExtOpStackTable::all_degrees_with_origin("op stack table", id, ph),
        ExtRamTable::all_degrees_with_origin("ram table", id, ph),
        ExtJumpStackTable::all_degrees_with_origin("jump stack table", id, ph),
        ExtHashTable::all_degrees_with_origin("hash table", id, ph),
        ExtU32Table::all_degrees_with_origin("u32 table", id, ph),
    ]
    .concat()
}

pub fn max_degree_with_origin(
    interpolant_degree: Degree,
    padded_height: usize,
) -> DegreeWithOrigin {
    all_degrees_with_origin(interpolant_degree, padded_height)
        .into_iter()
        .max()
        .unwrap_or_default()
}

pub fn num_all_table_quotients() -> usize {
    num_all_initial_quotients()
        + num_all_consistency_quotients()
        + num_all_transition_quotients()
        + num_all_terminal_quotients()
}

pub fn num_all_initial_quotients() -> usize {
    ExtProgramTable::num_initial_quotients()
        + ExtInstructionTable::num_initial_quotients()
        + ExtProcessorTable::num_initial_quotients()
        + ExtOpStackTable::num_initial_quotients()
        + ExtRamTable::num_initial_quotients()
        + ExtJumpStackTable::num_initial_quotients()
        + ExtHashTable::num_initial_quotients()
        + ExtU32Table::num_initial_quotients()
}

pub fn num_all_consistency_quotients() -> usize {
    ExtProgramTable::num_consistency_quotients()
        + ExtInstructionTable::num_consistency_quotients()
        + ExtProcessorTable::num_consistency_quotients()
        + ExtOpStackTable::num_consistency_quotients()
        + ExtRamTable::num_consistency_quotients()
        + ExtJumpStackTable::num_consistency_quotients()
        + ExtHashTable::num_consistency_quotients()
        + ExtU32Table::num_consistency_quotients()
}

pub fn num_all_transition_quotients() -> usize {
    ExtProgramTable::num_transition_quotients()
        + ExtInstructionTable::num_transition_quotients()
        + ExtProcessorTable::num_transition_quotients()
        + ExtOpStackTable::num_transition_quotients()
        + ExtRamTable::num_transition_quotients()
        + ExtJumpStackTable::num_transition_quotients()
        + ExtHashTable::num_transition_quotients()
        + ExtU32Table::num_transition_quotients()
}

pub fn num_all_terminal_quotients() -> usize {
    ExtProgramTable::num_terminal_quotients()
        + ExtInstructionTable::num_terminal_quotients()
        + ExtProcessorTable::num_terminal_quotients()
        + ExtOpStackTable::num_terminal_quotients()
        + ExtRamTable::num_terminal_quotients()
        + ExtJumpStackTable::num_terminal_quotients()
        + ExtHashTable::num_terminal_quotients()
        + ExtU32Table::num_terminal_quotients()
        + GrandCrossTableArg::num_terminal_quotients()
}

pub fn all_initial_quotient_degree_bounds(interpolant_degree: Degree) -> Vec<Degree> {
    [
        ExtProgramTable::initial_quotient_degree_bounds(interpolant_degree),
        ExtInstructionTable::initial_quotient_degree_bounds(interpolant_degree),
        ExtProcessorTable::initial_quotient_degree_bounds(interpolant_degree),
        ExtOpStackTable::initial_quotient_degree_bounds(interpolant_degree),
        ExtRamTable::initial_quotient_degree_bounds(interpolant_degree),
        ExtJumpStackTable::initial_quotient_degree_bounds(interpolant_degree),
        ExtHashTable::initial_quotient_degree_bounds(interpolant_degree),
        ExtU32Table::initial_quotient_degree_bounds(interpolant_degree),
    ]
    .concat()
}

pub fn all_consistency_quotient_degree_bounds(
    interpolant_degree: Degree,
    padded_height: usize,
) -> Vec<Degree> {
    [
        ExtProgramTable::consistency_quotient_degree_bounds(interpolant_degree, padded_height),
        ExtInstructionTable::consistency_quotient_degree_bounds(interpolant_degree, padded_height),
        ExtProcessorTable::consistency_quotient_degree_bounds(interpolant_degree, padded_height),
        ExtOpStackTable::consistency_quotient_degree_bounds(interpolant_degree, padded_height),
        ExtRamTable::consistency_quotient_degree_bounds(interpolant_degree, padded_height),
        ExtJumpStackTable::consistency_quotient_degree_bounds(interpolant_degree, padded_height),
        ExtHashTable::consistency_quotient_degree_bounds(interpolant_degree, padded_height),
        ExtU32Table::consistency_quotient_degree_bounds(interpolant_degree, padded_height),
    ]
    .concat()
}

pub fn all_transition_quotient_degree_bounds(
    interpolant_degree: Degree,
    padded_height: usize,
) -> Vec<Degree> {
    [
        ExtProgramTable::transition_quotient_degree_bounds(interpolant_degree, padded_height),
        ExtInstructionTable::transition_quotient_degree_bounds(interpolant_degree, padded_height),
        ExtProcessorTable::transition_quotient_degree_bounds(interpolant_degree, padded_height),
        ExtOpStackTable::transition_quotient_degree_bounds(interpolant_degree, padded_height),
        ExtRamTable::transition_quotient_degree_bounds(interpolant_degree, padded_height),
        ExtJumpStackTable::transition_quotient_degree_bounds(interpolant_degree, padded_height),
        ExtHashTable::transition_quotient_degree_bounds(interpolant_degree, padded_height),
        ExtU32Table::transition_quotient_degree_bounds(interpolant_degree, padded_height),
    ]
    .concat()
}

pub fn all_terminal_quotient_degree_bounds(interpolant_degree: Degree) -> Vec<Degree> {
    [
        ExtProgramTable::terminal_quotient_degree_bounds(interpolant_degree),
        ExtInstructionTable::terminal_quotient_degree_bounds(interpolant_degree),
        ExtProcessorTable::terminal_quotient_degree_bounds(interpolant_degree),
        ExtOpStackTable::terminal_quotient_degree_bounds(interpolant_degree),
        ExtRamTable::terminal_quotient_degree_bounds(interpolant_degree),
        ExtJumpStackTable::terminal_quotient_degree_bounds(interpolant_degree),
        ExtHashTable::terminal_quotient_degree_bounds(interpolant_degree),
        ExtU32Table::terminal_quotient_degree_bounds(interpolant_degree),
        GrandCrossTableArg::terminal_quotient_degree_bounds(interpolant_degree),
    ]
    .concat()
}

pub fn all_quotient_degree_bounds(interpolant_degree: Degree, padded_height: usize) -> Vec<Degree> {
    [
        all_initial_quotient_degree_bounds(interpolant_degree),
        all_consistency_quotient_degree_bounds(interpolant_degree, padded_height),
        all_transition_quotient_degree_bounds(interpolant_degree, padded_height),
        all_terminal_quotient_degree_bounds(interpolant_degree),
    ]
    .concat()
}

pub fn initial_quotient_zerofier_inverse(
    quotient_domain: ArithmeticDomain,
) -> Array1<BFieldElement> {
    let zerofier_codeword = quotient_domain
        .domain_values()
        .into_iter()
        .map(|x| x - BFieldElement::one())
        .collect();
    BFieldElement::batch_inversion(zerofier_codeword).into()
}

pub fn consistency_quotient_zerofier_inverse(
    trace_domain: ArithmeticDomain,
    quotient_domain: ArithmeticDomain,
) -> Array1<BFieldElement> {
    let zerofier_codeword = quotient_domain
        .domain_values()
        .iter()
        .map(|x| x.mod_pow_u32(trace_domain.length as u32) - BFieldElement::one())
        .collect();
    BFieldElement::batch_inversion(zerofier_codeword).into()
}

pub fn transition_quotient_zerofier_inverse(
    trace_domain: ArithmeticDomain,
    quotient_domain: ArithmeticDomain,
) -> Array1<BFieldElement> {
    let one = BFieldElement::one();
    let trace_domain_generator_inverse = trace_domain.generator.inverse();
    let quotient_domain_values = quotient_domain.domain_values();

    let subgroup_zerofier: Vec<_> = quotient_domain_values
        .par_iter()
        .map(|domain_value| domain_value.mod_pow_u32(trace_domain.length as u32) - one)
        .collect();
    let subgroup_zerofier_inverse = BFieldElement::batch_inversion(subgroup_zerofier);
    let zerofier_inverse: Vec<_> = quotient_domain_values
        .into_par_iter()
        .zip_eq(subgroup_zerofier_inverse.into_par_iter())
        .map(|(domain_value, sub_z_inv)| {
            (domain_value - trace_domain_generator_inverse) * sub_z_inv
        })
        .collect();
    zerofier_inverse.into()
}

pub fn terminal_quotient_zerofier_inverse(
    trace_domain: ArithmeticDomain,
    quotient_domain: ArithmeticDomain,
) -> Array1<BFieldElement> {
    // The zerofier for the terminal quotient has a root in the last
    // value in the cyclical group generated from the trace domain's generator.
    let trace_domain_generator_inverse = trace_domain.generator.inverse();
    let zerofier_codeword = quotient_domain
        .domain_values()
        .into_iter()
        .map(|x| x - trace_domain_generator_inverse)
        .collect_vec();
    BFieldElement::batch_inversion(zerofier_codeword).into()
}

pub fn fill_all_initial_quotients(
    master_base_table: ArrayView2<BFieldElement>,
    master_ext_table: ArrayView2<XFieldElement>,
    quot_table: &mut ArrayViewMut2<XFieldElement>,
    zerofier_inverse: ArrayView1<BFieldElement>,
    challenges: &AllChallenges,
) {
    // The order of the quotient tables is not actually important. However, it must be consistent
    // between prover and verifier, and the shapes must check out.
    let program_section_start = 0;
    let program_section_end = program_section_start + ExtProgramTable::num_initial_quotients();
    let instruction_section_start = program_section_end;
    let instruction_section_end =
        instruction_section_start + ExtInstructionTable::num_initial_quotients();
    let processor_section_start = instruction_section_end;
    let processor_section_end =
        processor_section_start + ExtProcessorTable::num_initial_quotients();
    let op_stack_section_start = processor_section_end;
    let op_stack_section_end = op_stack_section_start + ExtOpStackTable::num_initial_quotients();
    let ram_section_start = op_stack_section_end;
    let ram_section_end = ram_section_start + ExtRamTable::num_initial_quotients();
    let jump_stack_section_start = ram_section_end;
    let jump_stack_section_end =
        jump_stack_section_start + ExtJumpStackTable::num_initial_quotients();
    let hash_section_start = jump_stack_section_end;
    let hash_section_end = hash_section_start + ExtHashTable::num_initial_quotients();
    let u32_section_start = hash_section_end;
    let u32_section_end = u32_section_start + ExtU32Table::num_initial_quotients();

    let mut program_quot_table =
        quot_table.slice_mut(s![.., program_section_start..program_section_end]);
    ExtProgramTable::fill_initial_quotients(
        master_base_table,
        master_ext_table,
        &mut program_quot_table,
        zerofier_inverse,
        challenges,
    );
    let mut instruction_quot_table =
        quot_table.slice_mut(s![.., instruction_section_start..instruction_section_end]);
    ExtInstructionTable::fill_initial_quotients(
        master_base_table,
        master_ext_table,
        &mut instruction_quot_table,
        zerofier_inverse,
        challenges,
    );
    let mut processor_quot_table =
        quot_table.slice_mut(s![.., processor_section_start..processor_section_end]);
    ExtProcessorTable::fill_initial_quotients(
        master_base_table,
        master_ext_table,
        &mut processor_quot_table,
        zerofier_inverse,
        challenges,
    );
    let mut op_stack_quot_table =
        quot_table.slice_mut(s![.., op_stack_section_start..op_stack_section_end]);
    ExtOpStackTable::fill_initial_quotients(
        master_base_table,
        master_ext_table,
        &mut op_stack_quot_table,
        zerofier_inverse,
        challenges,
    );
    let mut ram_quot_table = quot_table.slice_mut(s![.., ram_section_start..ram_section_end]);
    ExtRamTable::fill_initial_quotients(
        master_base_table,
        master_ext_table,
        &mut ram_quot_table,
        zerofier_inverse,
        challenges,
    );
    let mut jump_stack_quot_table =
        quot_table.slice_mut(s![.., jump_stack_section_start..jump_stack_section_end]);
    ExtJumpStackTable::fill_initial_quotients(
        master_base_table,
        master_ext_table,
        &mut jump_stack_quot_table,
        zerofier_inverse,
        challenges,
    );
    let mut hash_quot_table = quot_table.slice_mut(s![.., hash_section_start..hash_section_end]);
    ExtHashTable::fill_initial_quotients(
        master_base_table,
        master_ext_table,
        &mut hash_quot_table,
        zerofier_inverse,
        challenges,
    );
    let mut u32_quot_table = quot_table.slice_mut(s![.., u32_section_start..u32_section_end]);
    ExtU32Table::fill_initial_quotients(
        master_base_table,
        master_ext_table,
        &mut u32_quot_table,
        zerofier_inverse,
        challenges,
    );
}

pub fn fill_all_consistency_quotients(
    master_base_table: ArrayView2<BFieldElement>,
    master_ext_table: ArrayView2<XFieldElement>,
    quot_table: &mut ArrayViewMut2<XFieldElement>,
    zerofier_inverse: ArrayView1<BFieldElement>,
    challenges: &AllChallenges,
) {
    // The order of the quotient tables is not actually important. However, it must be consistent
    // between prover and verifier, and the shapes must check out.
    let program_section_start = 0;
    let program_section_end = program_section_start + ExtProgramTable::num_consistency_quotients();
    let instruction_section_start = program_section_end;
    let instruction_section_end =
        instruction_section_start + ExtInstructionTable::num_consistency_quotients();
    let processor_section_start = instruction_section_end;
    let processor_section_end =
        processor_section_start + ExtProcessorTable::num_consistency_quotients();
    let op_stack_section_start = processor_section_end;
    let op_stack_section_end =
        op_stack_section_start + ExtOpStackTable::num_consistency_quotients();
    let ram_section_start = op_stack_section_end;
    let ram_section_end = ram_section_start + ExtRamTable::num_consistency_quotients();
    let jump_stack_section_start = ram_section_end;
    let jump_stack_section_end =
        jump_stack_section_start + ExtJumpStackTable::num_consistency_quotients();
    let hash_section_start = jump_stack_section_end;
    let hash_section_end = hash_section_start + ExtHashTable::num_consistency_quotients();
    let u32_section_start = hash_section_end;
    let u32_section_end = u32_section_start + ExtU32Table::num_consistency_quotients();

    let mut program_quot_table =
        quot_table.slice_mut(s![.., program_section_start..program_section_end]);
    ExtProgramTable::fill_consistency_quotients(
        master_base_table,
        master_ext_table,
        &mut program_quot_table,
        zerofier_inverse,
        challenges,
    );
    let mut instruction_quot_table =
        quot_table.slice_mut(s![.., instruction_section_start..instruction_section_end]);
    ExtInstructionTable::fill_consistency_quotients(
        master_base_table,
        master_ext_table,
        &mut instruction_quot_table,
        zerofier_inverse,
        challenges,
    );
    let mut processor_quot_table =
        quot_table.slice_mut(s![.., processor_section_start..processor_section_end]);
    ExtProcessorTable::fill_consistency_quotients(
        master_base_table,
        master_ext_table,
        &mut processor_quot_table,
        zerofier_inverse,
        challenges,
    );
    let mut op_stack_quot_table =
        quot_table.slice_mut(s![.., op_stack_section_start..op_stack_section_end]);
    ExtOpStackTable::fill_consistency_quotients(
        master_base_table,
        master_ext_table,
        &mut op_stack_quot_table,
        zerofier_inverse,
        challenges,
    );
    let mut ram_quot_table = quot_table.slice_mut(s![.., ram_section_start..ram_section_end]);
    ExtRamTable::fill_consistency_quotients(
        master_base_table,
        master_ext_table,
        &mut ram_quot_table,
        zerofier_inverse,
        challenges,
    );
    let mut jump_stack_quot_table =
        quot_table.slice_mut(s![.., jump_stack_section_start..jump_stack_section_end]);
    ExtJumpStackTable::fill_consistency_quotients(
        master_base_table,
        master_ext_table,
        &mut jump_stack_quot_table,
        zerofier_inverse,
        challenges,
    );
    let mut hash_quot_table = quot_table.slice_mut(s![.., hash_section_start..hash_section_end]);
    ExtHashTable::fill_consistency_quotients(
        master_base_table,
        master_ext_table,
        &mut hash_quot_table,
        zerofier_inverse,
        challenges,
    );
    let mut u32_quot_table = quot_table.slice_mut(s![.., u32_section_start..u32_section_end]);
    ExtU32Table::fill_consistency_quotients(
        master_base_table,
        master_ext_table,
        &mut u32_quot_table,
        zerofier_inverse,
        challenges,
    );
}

pub fn fill_all_transition_quotients(
    master_base_table: ArrayView2<BFieldElement>,
    master_ext_table: ArrayView2<XFieldElement>,
    quot_table: &mut ArrayViewMut2<XFieldElement>,
    zerofier_inverse: ArrayView1<BFieldElement>,
    challenges: &AllChallenges,
    trace_domain: ArithmeticDomain,
    quotient_domain: ArithmeticDomain,
) {
    // The order of the quotient tables is not actually important. However, it must be consistent
    // between prover and verifier, and the shapes must check out.
    let program_section_start = 0;
    let program_section_end = program_section_start + ExtProgramTable::num_transition_quotients();
    let instruction_section_start = program_section_end;
    let instruction_section_end =
        instruction_section_start + ExtInstructionTable::num_transition_quotients();
    let processor_section_start = instruction_section_end;
    let processor_section_end =
        processor_section_start + ExtProcessorTable::num_transition_quotients();
    let op_stack_section_start = processor_section_end;
    let op_stack_section_end = op_stack_section_start + ExtOpStackTable::num_transition_quotients();
    let ram_section_start = op_stack_section_end;
    let ram_section_end = ram_section_start + ExtRamTable::num_transition_quotients();
    let jump_stack_section_start = ram_section_end;
    let jump_stack_section_end =
        jump_stack_section_start + ExtJumpStackTable::num_transition_quotients();
    let hash_section_start = jump_stack_section_end;
    let hash_section_end = hash_section_start + ExtHashTable::num_transition_quotients();
    let u32_section_start = hash_section_end;
    let u32_section_end = u32_section_start + ExtU32Table::num_transition_quotients();

    let mut program_quot_table =
        quot_table.slice_mut(s![.., program_section_start..program_section_end]);
    ExtProgramTable::fill_transition_quotients(
        master_base_table,
        master_ext_table,
        &mut program_quot_table,
        zerofier_inverse,
        challenges,
        trace_domain,
        quotient_domain,
    );
    let mut instruction_quot_table =
        quot_table.slice_mut(s![.., instruction_section_start..instruction_section_end]);
    ExtInstructionTable::fill_transition_quotients(
        master_base_table,
        master_ext_table,
        &mut instruction_quot_table,
        zerofier_inverse,
        challenges,
        trace_domain,
        quotient_domain,
    );
    let mut processor_quot_table =
        quot_table.slice_mut(s![.., processor_section_start..processor_section_end]);
    ExtProcessorTable::fill_transition_quotients(
        master_base_table,
        master_ext_table,
        &mut processor_quot_table,
        zerofier_inverse,
        challenges,
        trace_domain,
        quotient_domain,
    );
    let mut op_stack_quot_table =
        quot_table.slice_mut(s![.., op_stack_section_start..op_stack_section_end]);
    ExtOpStackTable::fill_transition_quotients(
        master_base_table,
        master_ext_table,
        &mut op_stack_quot_table,
        zerofier_inverse,
        challenges,
        trace_domain,
        quotient_domain,
    );
    let mut ram_quot_table = quot_table.slice_mut(s![.., ram_section_start..ram_section_end]);
    ExtRamTable::fill_transition_quotients(
        master_base_table,
        master_ext_table,
        &mut ram_quot_table,
        zerofier_inverse,
        challenges,
        trace_domain,
        quotient_domain,
    );
    let mut jump_stack_quot_table =
        quot_table.slice_mut(s![.., jump_stack_section_start..jump_stack_section_end]);
    ExtJumpStackTable::fill_transition_quotients(
        master_base_table,
        master_ext_table,
        &mut jump_stack_quot_table,
        zerofier_inverse,
        challenges,
        trace_domain,
        quotient_domain,
    );
    let mut hash_quot_table = quot_table.slice_mut(s![.., hash_section_start..hash_section_end]);
    ExtHashTable::fill_transition_quotients(
        master_base_table,
        master_ext_table,
        &mut hash_quot_table,
        zerofier_inverse,
        challenges,
        trace_domain,
        quotient_domain,
    );
    let mut u32_quot_table = quot_table.slice_mut(s![.., u32_section_start..u32_section_end]);
    ExtU32Table::fill_transition_quotients(
        master_base_table,
        master_ext_table,
        &mut u32_quot_table,
        zerofier_inverse,
        challenges,
        trace_domain,
        quotient_domain,
    );
}

pub fn fill_all_terminal_quotients(
    master_base_table: ArrayView2<BFieldElement>,
    master_ext_table: ArrayView2<XFieldElement>,
    quot_table: &mut ArrayViewMut2<XFieldElement>,
    zerofier_inverse: ArrayView1<BFieldElement>,
    challenges: &AllChallenges,
) {
    // The order of the quotient tables is not actually important. However, it must be consistent
    // between prover and verifier, and the shapes must check out.
    let program_section_start = 0;
    let program_section_end = program_section_start + ExtProgramTable::num_terminal_quotients();
    let instruction_section_start = program_section_end;
    let instruction_section_end =
        instruction_section_start + ExtInstructionTable::num_terminal_quotients();
    let processor_section_start = instruction_section_end;
    let processor_section_end =
        processor_section_start + ExtProcessorTable::num_terminal_quotients();
    let op_stack_section_start = processor_section_end;
    let op_stack_section_end = op_stack_section_start + ExtOpStackTable::num_terminal_quotients();
    let ram_section_start = op_stack_section_end;
    let ram_section_end = ram_section_start + ExtRamTable::num_terminal_quotients();
    let jump_stack_section_start = ram_section_end;
    let jump_stack_section_end =
        jump_stack_section_start + ExtJumpStackTable::num_terminal_quotients();
    let hash_section_start = jump_stack_section_end;
    let hash_section_end = hash_section_start + ExtHashTable::num_terminal_quotients();
    let u32_section_start = hash_section_end;
    let u32_section_end = u32_section_start + ExtU32Table::num_terminal_quotients();
    let cross_table_section_start = u32_section_end;
    let cross_table_section_end =
        cross_table_section_start + GrandCrossTableArg::num_terminal_quotients();

    let mut program_quot_table =
        quot_table.slice_mut(s![.., program_section_start..program_section_end]);
    ExtProgramTable::fill_terminal_quotients(
        master_base_table,
        master_ext_table,
        &mut program_quot_table,
        zerofier_inverse,
        challenges,
    );
    let mut instruction_quot_table =
        quot_table.slice_mut(s![.., instruction_section_start..instruction_section_end]);
    ExtInstructionTable::fill_terminal_quotients(
        master_base_table,
        master_ext_table,
        &mut instruction_quot_table,
        zerofier_inverse,
        challenges,
    );
    let mut processor_quot_table =
        quot_table.slice_mut(s![.., processor_section_start..processor_section_end]);
    ExtProcessorTable::fill_terminal_quotients(
        master_base_table,
        master_ext_table,
        &mut processor_quot_table,
        zerofier_inverse,
        challenges,
    );
    let mut op_stack_quot_table =
        quot_table.slice_mut(s![.., op_stack_section_start..op_stack_section_end]);
    ExtOpStackTable::fill_terminal_quotients(
        master_base_table,
        master_ext_table,
        &mut op_stack_quot_table,
        zerofier_inverse,
        challenges,
    );
    let mut ram_quot_table = quot_table.slice_mut(s![.., ram_section_start..ram_section_end]);
    ExtRamTable::fill_terminal_quotients(
        master_base_table,
        master_ext_table,
        &mut ram_quot_table,
        zerofier_inverse,
        challenges,
    );
    let mut jump_stack_quot_table =
        quot_table.slice_mut(s![.., jump_stack_section_start..jump_stack_section_end]);
    ExtJumpStackTable::fill_terminal_quotients(
        master_base_table,
        master_ext_table,
        &mut jump_stack_quot_table,
        zerofier_inverse,
        challenges,
    );
    let mut hash_quot_table = quot_table.slice_mut(s![.., hash_section_start..hash_section_end]);
    ExtHashTable::fill_terminal_quotients(
        master_base_table,
        master_ext_table,
        &mut hash_quot_table,
        zerofier_inverse,
        challenges,
    );
    let mut u32_quot_table = quot_table.slice_mut(s![.., u32_section_start..u32_section_end]);
    ExtU32Table::fill_terminal_quotients(
        master_base_table,
        master_ext_table,
        &mut u32_quot_table,
        zerofier_inverse,
        challenges,
    );
    let mut cross_table_argument_quot_table =
        quot_table.slice_mut(s![.., cross_table_section_start..cross_table_section_end]);
    GrandCrossTableArg::fill_terminal_quotients(
        master_base_table,
        master_ext_table,
        &mut cross_table_argument_quot_table,
        zerofier_inverse,
        challenges,
    );
}

/// Computes an array containing all quotients – the Master Quotient Table. Each column corresponds
/// to a different quotient. The quotients are ordered by category – initial, consistency,
/// transition, and then terminal. Within each category, the quotients follow the canonical order
/// of the tables. The last column holds the terminal quotient of the cross-table argument, which
/// is strictly speaking not a table.
/// The order of the quotients is not actually important. However, it must be consistent between
/// prover and verifier.
///
/// The returned array is in row-major order.
pub fn all_quotients(
    quotient_domain_master_base_table: ArrayView2<BFieldElement>,
    quotient_domain_master_ext_table: ArrayView2<XFieldElement>,
    trace_domain: ArithmeticDomain,
    quotient_domain: ArithmeticDomain,
    challenges: &AllChallenges,
    maybe_profiler: &mut Option<TritonProfiler>,
) -> Array2<XFieldElement> {
    assert_eq!(
        quotient_domain.length,
        quotient_domain_master_base_table.nrows(),
    );
    assert_eq!(
        quotient_domain.length,
        quotient_domain_master_ext_table.nrows()
    );

    prof_start!(maybe_profiler, "malloc");
    let num_columns = num_all_table_quotients();
    let mut all_quotients = Array2::zeros([quotient_domain.length, num_columns]);
    prof_stop!(maybe_profiler, "malloc");

    let initial_quotient_section_start = 0;
    let initial_quotient_section_end = initial_quotient_section_start + num_all_initial_quotients();
    let consistency_quotient_section_start = initial_quotient_section_end;
    let consistency_quotient_section_end =
        consistency_quotient_section_start + num_all_consistency_quotients();
    let transition_quotient_section_start = consistency_quotient_section_end;
    let transition_quotient_section_end =
        transition_quotient_section_start + num_all_transition_quotients();
    let terminal_quotient_section_start = transition_quotient_section_end;
    let terminal_quotient_section_end =
        terminal_quotient_section_start + num_all_terminal_quotients();

    prof_start!(maybe_profiler, "initial");
    let mut initial_quot_table = all_quotients.slice_mut(s![
        ..,
        initial_quotient_section_start..initial_quotient_section_end
    ]);
    let initial_quotient_zerofier_inverse = initial_quotient_zerofier_inverse(quotient_domain);
    fill_all_initial_quotients(
        quotient_domain_master_base_table,
        quotient_domain_master_ext_table,
        &mut initial_quot_table,
        initial_quotient_zerofier_inverse.view(),
        challenges,
    );
    prof_stop!(maybe_profiler, "initial");

    prof_start!(maybe_profiler, "consistency");
    let mut consistency_quotients = all_quotients.slice_mut(s![
        ..,
        consistency_quotient_section_start..consistency_quotient_section_end
    ]);
    let consistency_quotient_zerofier_inverse =
        consistency_quotient_zerofier_inverse(trace_domain, quotient_domain);
    fill_all_consistency_quotients(
        quotient_domain_master_base_table,
        quotient_domain_master_ext_table,
        &mut consistency_quotients,
        consistency_quotient_zerofier_inverse.view(),
        challenges,
    );
    prof_stop!(maybe_profiler, "consistency");

    prof_start!(maybe_profiler, "transition");
    let mut transition_quotients = all_quotients.slice_mut(s![
        ..,
        transition_quotient_section_start..transition_quotient_section_end
    ]);
    let transition_quotient_zerofier_inverse =
        transition_quotient_zerofier_inverse(trace_domain, quotient_domain);
    fill_all_transition_quotients(
        quotient_domain_master_base_table,
        quotient_domain_master_ext_table,
        &mut transition_quotients,
        transition_quotient_zerofier_inverse.view(),
        challenges,
        trace_domain,
        quotient_domain,
    );
    prof_stop!(maybe_profiler, "transition");

    prof_start!(maybe_profiler, "terminal");
    let mut terminal_quot_table = all_quotients.slice_mut(s![
        ..,
        terminal_quotient_section_start..terminal_quotient_section_end
    ]);
    let initial_quotient_zerofier_inverse =
        terminal_quotient_zerofier_inverse(trace_domain, quotient_domain);
    fill_all_terminal_quotients(
        quotient_domain_master_base_table,
        quotient_domain_master_ext_table,
        &mut terminal_quot_table,
        initial_quotient_zerofier_inverse.view(),
        challenges,
    );
    prof_stop!(maybe_profiler, "terminal");

    all_quotients
}

pub fn evaluate_all_initial_constraints(
    base_row: ArrayView1<BFieldElement>,
    ext_row: ArrayView1<XFieldElement>,
    challenges: &AllChallenges,
) -> Vec<XFieldElement> {
    [
        ExtProgramTable::evaluate_initial_constraints(base_row, ext_row, challenges),
        ExtInstructionTable::evaluate_initial_constraints(base_row, ext_row, challenges),
        ExtProcessorTable::evaluate_initial_constraints(base_row, ext_row, challenges),
        ExtOpStackTable::evaluate_initial_constraints(base_row, ext_row, challenges),
        ExtRamTable::evaluate_initial_constraints(base_row, ext_row, challenges),
        ExtJumpStackTable::evaluate_initial_constraints(base_row, ext_row, challenges),
        ExtHashTable::evaluate_initial_constraints(base_row, ext_row, challenges),
        ExtU32Table::evaluate_initial_constraints(base_row, ext_row, challenges),
    ]
    .concat()
}

pub fn evaluate_all_consistency_constraints(
    base_row: ArrayView1<BFieldElement>,
    ext_row: ArrayView1<XFieldElement>,
    challenges: &AllChallenges,
) -> Vec<XFieldElement> {
    [
        ExtProgramTable::evaluate_consistency_constraints(base_row, ext_row, challenges),
        ExtInstructionTable::evaluate_consistency_constraints(base_row, ext_row, challenges),
        ExtProcessorTable::evaluate_consistency_constraints(base_row, ext_row, challenges),
        ExtOpStackTable::evaluate_consistency_constraints(base_row, ext_row, challenges),
        ExtRamTable::evaluate_consistency_constraints(base_row, ext_row, challenges),
        ExtJumpStackTable::evaluate_consistency_constraints(base_row, ext_row, challenges),
        ExtHashTable::evaluate_consistency_constraints(base_row, ext_row, challenges),
        ExtU32Table::evaluate_consistency_constraints(base_row, ext_row, challenges),
    ]
    .concat()
}

pub fn evaluate_all_transition_constraints(
    current_base_row: ArrayView1<BFieldElement>,
    current_ext_row: ArrayView1<XFieldElement>,
    next_base_row: ArrayView1<BFieldElement>,
    next_ext_row: ArrayView1<XFieldElement>,
    challenges: &AllChallenges,
) -> Vec<XFieldElement> {
    let cbr = current_base_row;
    let cer = current_ext_row;
    let nbr = next_base_row;
    let ner = next_ext_row;
    [
        ExtProgramTable::evaluate_transition_constraints(cbr, cer, nbr, ner, challenges),
        ExtInstructionTable::evaluate_transition_constraints(cbr, cer, nbr, ner, challenges),
        ExtProcessorTable::evaluate_transition_constraints(cbr, cer, nbr, ner, challenges),
        ExtOpStackTable::evaluate_transition_constraints(cbr, cer, nbr, ner, challenges),
        ExtRamTable::evaluate_transition_constraints(cbr, cer, nbr, ner, challenges),
        ExtJumpStackTable::evaluate_transition_constraints(cbr, cer, nbr, ner, challenges),
        ExtHashTable::evaluate_transition_constraints(cbr, cer, nbr, ner, challenges),
        ExtU32Table::evaluate_transition_constraints(cbr, cer, nbr, ner, challenges),
    ]
    .concat()
}

pub fn evaluate_all_terminal_constraints(
    base_row: ArrayView1<BFieldElement>,
    ext_row: ArrayView1<XFieldElement>,
    challenges: &AllChallenges,
) -> Vec<XFieldElement> {
    [
        ExtProgramTable::evaluate_terminal_constraints(base_row, ext_row, challenges),
        ExtInstructionTable::evaluate_terminal_constraints(base_row, ext_row, challenges),
        ExtProcessorTable::evaluate_terminal_constraints(base_row, ext_row, challenges),
        ExtOpStackTable::evaluate_terminal_constraints(base_row, ext_row, challenges),
        ExtRamTable::evaluate_terminal_constraints(base_row, ext_row, challenges),
        ExtJumpStackTable::evaluate_terminal_constraints(base_row, ext_row, challenges),
        ExtHashTable::evaluate_terminal_constraints(base_row, ext_row, challenges),
        ExtU32Table::evaluate_terminal_constraints(base_row, ext_row, challenges),
        GrandCrossTableArg::evaluate_terminal_constraints(base_row, ext_row, challenges),
    ]
    .concat()
}

pub fn evaluate_all_constraints(
    current_base_row: ArrayView1<BFieldElement>,
    current_ext_row: ArrayView1<XFieldElement>,
    next_base_row: ArrayView1<BFieldElement>,
    next_ext_row: ArrayView1<XFieldElement>,
    challenges: &AllChallenges,
) -> Vec<XFieldElement> {
    [
        evaluate_all_initial_constraints(current_base_row, current_ext_row, challenges),
        evaluate_all_consistency_constraints(current_base_row, current_ext_row, challenges),
        evaluate_all_transition_constraints(
            current_base_row,
            current_ext_row,
            next_base_row,
            next_ext_row,
            challenges,
        ),
        evaluate_all_terminal_constraints(current_base_row, current_ext_row, challenges),
    ]
    .concat()
}

pub fn randomized_padded_trace_len(num_trace_randomizers: usize, padded_height: usize) -> usize {
    roundup_npo2((padded_height + num_trace_randomizers) as u64) as usize
}

pub fn interpolant_degree(padded_height: usize, num_trace_randomizers: usize) -> Degree {
    (randomized_padded_trace_len(padded_height, num_trace_randomizers) - 1) as Degree
}

pub fn derive_domain_generator(domain_length: u64) -> BFieldElement {
    debug_assert!(
        0 == domain_length || is_power_of_two(domain_length),
        "The domain length must be a power of 2 but was {domain_length}.",
    );
    BFieldElement::primitive_root_of_unity(domain_length).unwrap()
}

#[cfg(test)]
mod master_table_tests {
    use ndarray::s;
    use num_traits::Zero;
    use strum::IntoEnumIterator;
    use twenty_first::shared_math::b_field_element::BFieldElement;
    use twenty_first::shared_math::traits::FiniteField;

    use crate::arithmetic_domain::ArithmeticDomain;
    use crate::stark::triton_stark_tests::parse_simulate_pad;
    use crate::stark::triton_stark_tests::parse_simulate_pad_extend;
    use crate::table::hash_table;
    use crate::table::instruction_table;
    use crate::table::jump_stack_table;
    use crate::table::master_table::consistency_quotient_zerofier_inverse;
    use crate::table::master_table::initial_quotient_zerofier_inverse;
    use crate::table::master_table::terminal_quotient_zerofier_inverse;
    use crate::table::master_table::transition_quotient_zerofier_inverse;
    use crate::table::master_table::TableId::*;
    use crate::table::master_table::EXT_U32_TABLE_END;
    use crate::table::master_table::NUM_BASE_COLUMNS;
    use crate::table::master_table::NUM_COLUMNS;
    use crate::table::master_table::NUM_EXT_COLUMNS;
    use crate::table::op_stack_table;
    use crate::table::processor_table;
    use crate::table::program_table;
    use crate::table::ram_table;
    use crate::table::table_column::HashBaseTableColumn;
    use crate::table::table_column::HashExtTableColumn;
    use crate::table::table_column::InstructionBaseTableColumn;
    use crate::table::table_column::InstructionExtTableColumn;
    use crate::table::table_column::JumpStackBaseTableColumn;
    use crate::table::table_column::JumpStackExtTableColumn;
    use crate::table::table_column::MasterBaseTableColumn;
    use crate::table::table_column::MasterExtTableColumn;
    use crate::table::table_column::OpStackBaseTableColumn;
    use crate::table::table_column::OpStackExtTableColumn;
    use crate::table::table_column::ProcessorBaseTableColumn;
    use crate::table::table_column::ProcessorExtTableColumn;
    use crate::table::table_column::ProgramBaseTableColumn;
    use crate::table::table_column::ProgramExtTableColumn;
    use crate::table::table_column::RamBaseTableColumn;
    use crate::table::table_column::RamExtTableColumn;
    use crate::table::table_column::U32BaseTableColumn;
    use crate::table::table_column::U32ExtTableColumn;
    use crate::table::u32_table;

    #[test]
    fn base_table_width_is_correct() {
        let (_, _, master_base_table) = parse_simulate_pad("halt", vec![], vec![]);

        assert_eq!(
            program_table::BASE_WIDTH,
            master_base_table.table(ProgramTable).ncols()
        );
        assert_eq!(
            instruction_table::BASE_WIDTH,
            master_base_table.table(InstructionTable).ncols()
        );
        assert_eq!(
            processor_table::BASE_WIDTH,
            master_base_table.table(ProcessorTable).ncols()
        );
        assert_eq!(
            op_stack_table::BASE_WIDTH,
            master_base_table.table(OpStackTable).ncols()
        );
        assert_eq!(
            ram_table::BASE_WIDTH,
            master_base_table.table(RamTable).ncols()
        );
        assert_eq!(
            jump_stack_table::BASE_WIDTH,
            master_base_table.table(JumpStackTable).ncols()
        );
        assert_eq!(
            hash_table::BASE_WIDTH,
            master_base_table.table(HashTable).ncols()
        );
        assert_eq!(
            u32_table::BASE_WIDTH,
            master_base_table.table(U32Table).ncols()
        );
    }

    #[test]
    fn ext_table_width_is_correct() {
        let (stark, _, _, master_ext_table, _) = parse_simulate_pad_extend("halt", vec![], vec![]);

        assert_eq!(
            program_table::EXT_WIDTH,
            master_ext_table.table(ProgramTable).ncols()
        );
        assert_eq!(
            instruction_table::EXT_WIDTH,
            master_ext_table.table(InstructionTable).ncols()
        );
        assert_eq!(
            processor_table::EXT_WIDTH,
            master_ext_table.table(ProcessorTable).ncols()
        );
        assert_eq!(
            op_stack_table::EXT_WIDTH,
            master_ext_table.table(OpStackTable).ncols()
        );
        assert_eq!(
            ram_table::EXT_WIDTH,
            master_ext_table.table(RamTable).ncols()
        );
        assert_eq!(
            jump_stack_table::EXT_WIDTH,
            master_ext_table.table(JumpStackTable).ncols()
        );
        assert_eq!(
            hash_table::EXT_WIDTH,
            master_ext_table.table(HashTable).ncols()
        );
        assert_eq!(
            u32_table::EXT_WIDTH,
            master_ext_table.table(U32Table).ncols()
        );
        // use some domain-specific knowledge to also check for the randomizer columns
        assert_eq!(
            stark.parameters.num_randomizer_polynomials,
            master_ext_table
                .master_ext_matrix
                .slice(s![.., EXT_U32_TABLE_END..])
                .ncols()
        );
    }

    #[test]
    fn zerofiers_are_correct_test() {
        let big_order = 16;
        let big_offset = BFieldElement::generator();
        let big_domain = ArithmeticDomain::new(big_offset, big_order as usize);

        let small_order = 8;
        let small_domain = ArithmeticDomain::new_no_offset(small_order as usize);

        let initial_zerofier_inv = initial_quotient_zerofier_inverse(big_domain);
        let initial_zerofier = BFieldElement::batch_inversion(initial_zerofier_inv.to_vec());
        let initial_zerofier_poly = big_domain.interpolate(&initial_zerofier);
        assert_eq!(big_order as usize, initial_zerofier_inv.len());
        assert_eq!(1, initial_zerofier_poly.degree());
        assert!(initial_zerofier_poly
            .evaluate(&small_domain.domain_value(0))
            .is_zero());

        let consistency_zerofier_inv =
            consistency_quotient_zerofier_inverse(small_domain, big_domain);
        let consistency_zerofier =
            BFieldElement::batch_inversion(consistency_zerofier_inv.to_vec());
        let consistency_zerofier_poly = big_domain.interpolate(&consistency_zerofier);
        assert_eq!(big_order as usize, consistency_zerofier_inv.len());
        assert_eq!(small_order as isize, consistency_zerofier_poly.degree());
        for val in small_domain.domain_values() {
            assert!(consistency_zerofier_poly.evaluate(&val).is_zero());
        }

        let transition_zerofier_inv =
            transition_quotient_zerofier_inverse(small_domain, big_domain);
        let transition_zerofier = BFieldElement::batch_inversion(transition_zerofier_inv.to_vec());
        let transition_zerofier_poly = big_domain.interpolate(&transition_zerofier);
        assert_eq!(big_order as usize, transition_zerofier_inv.len());
        assert_eq!(small_order as isize - 1, transition_zerofier_poly.degree());
        for val in small_domain
            .domain_values()
            .iter()
            .take(small_order as usize - 1)
        {
            assert!(transition_zerofier_poly.evaluate(val).is_zero());
        }

        let terminal_zerofier_inv = terminal_quotient_zerofier_inverse(small_domain, big_domain);
        let terminal_zerofier = BFieldElement::batch_inversion(terminal_zerofier_inv.to_vec());
        let terminal_zerofier_poly = big_domain.interpolate(&terminal_zerofier);
        assert_eq!(big_order as usize, terminal_zerofier_inv.len());
        assert_eq!(1, terminal_zerofier_poly.degree());
        assert!(terminal_zerofier_poly
            .evaluate(&small_domain.domain_value(small_order as u32 - 1))
            .is_zero());
    }

    /// intended use: `cargo t print_all_table_widths -- --nocapture`
    #[test]
    fn print_all_table_widths() {
        println!("| table name         | #base cols | #ext cols | full width |");
        println!("|:-------------------|-----------:|----------:|-----------:|");
        println!(
            "| {:<18} | {:>10} | {:>9} | {:>10} |",
            "ProgramTable",
            program_table::BASE_WIDTH,
            program_table::EXT_WIDTH,
            program_table::FULL_WIDTH
        );
        println!(
            "| {:<18} | {:>10} | {:>9} | {:>10} |",
            "InstructionTable",
            instruction_table::BASE_WIDTH,
            instruction_table::EXT_WIDTH,
            instruction_table::FULL_WIDTH
        );
        println!(
            "| {:<18} | {:>10} | {:>9} | {:>10} |",
            "ProcessorTable",
            processor_table::BASE_WIDTH,
            processor_table::EXT_WIDTH,
            processor_table::FULL_WIDTH
        );
        println!(
            "| {:<18} | {:>10} | {:>9} | {:>10} |",
            "OpStackTable",
            op_stack_table::BASE_WIDTH,
            op_stack_table::EXT_WIDTH,
            op_stack_table::FULL_WIDTH
        );
        println!(
            "| {:<18} | {:>10} | {:>9} | {:>10} |",
            "RamTable",
            ram_table::BASE_WIDTH,
            ram_table::EXT_WIDTH,
            ram_table::FULL_WIDTH
        );
        println!(
            "| {:<18} | {:>10} | {:>9} | {:>10} |",
            "JumpStackTable",
            jump_stack_table::BASE_WIDTH,
            jump_stack_table::EXT_WIDTH,
            jump_stack_table::FULL_WIDTH
        );
        println!(
            "| {:<18} | {:>10} | {:>9} | {:>10} |",
            "HashTable",
            hash_table::BASE_WIDTH,
            hash_table::EXT_WIDTH,
            hash_table::FULL_WIDTH
        );
        println!(
            "| {:<18} | {:>10} | {:>9} | {:>10} |",
            "U32Table",
            u32_table::BASE_WIDTH,
            u32_table::EXT_WIDTH,
            u32_table::FULL_WIDTH
        );
        println!("|                    |            |           |            |");
        println!(
            "| Sum                | {:>10} | {:>9} | {:>10} |",
            NUM_BASE_COLUMNS, NUM_EXT_COLUMNS, NUM_COLUMNS,
        );
    }

    /// intended use: `cargo t print_all_master_table_indices -- --nocapture`
    #[test]
    fn print_all_master_table_indices() {
        println!("idx | table       | base column");
        println!("---:|:------------|:-----------");
        for column in ProgramBaseTableColumn::iter() {
            println!(
                "{:>3} | program     | {column}",
                column.master_base_table_index()
            );
        }
        for column in InstructionBaseTableColumn::iter() {
            println!(
                "{:>3} | instruction | {column}",
                column.master_base_table_index()
            );
        }
        for column in ProcessorBaseTableColumn::iter() {
            println!(
                "{:>3} | processor   | {column}",
                column.master_base_table_index()
            );
        }
        for column in OpStackBaseTableColumn::iter() {
            println!(
                "{:>3} | op stack    | {column}",
                column.master_base_table_index()
            );
        }
        for column in RamBaseTableColumn::iter() {
            println!(
                "{:>3} | ram         | {column}",
                column.master_base_table_index()
            );
        }
        for column in JumpStackBaseTableColumn::iter() {
            println!(
                "{:>3} | jump stack  | {column}",
                column.master_base_table_index()
            );
        }
        for column in HashBaseTableColumn::iter() {
            println!(
                "{:>3} | hash        | {column}",
                column.master_base_table_index()
            );
        }
        for column in U32BaseTableColumn::iter() {
            println!(
                "{:>3} | u32         | {column}",
                column.master_base_table_index()
            );
        }
        println!();
        println!("idx | table       | extension column");
        println!("---:|:------------|:----------------");
        for column in ProgramExtTableColumn::iter() {
            println!(
                "{:>3} | program     | {column}",
                column.master_ext_table_index()
            );
        }
        for column in InstructionExtTableColumn::iter() {
            println!(
                "{:>3} | instruction | {column}",
                column.master_ext_table_index()
            );
        }
        for column in ProcessorExtTableColumn::iter() {
            println!(
                "{:>3} | processor   | {column}",
                column.master_ext_table_index()
            );
        }
        for column in OpStackExtTableColumn::iter() {
            println!(
                "{:>3} | op stack    | {column}",
                column.master_ext_table_index()
            );
        }
        for column in RamExtTableColumn::iter() {
            println!(
                "{:>3} | ram         | {column}",
                column.master_ext_table_index()
            );
        }
        for column in JumpStackExtTableColumn::iter() {
            println!(
                "{:>3} | jump stack  | {column}",
                column.master_ext_table_index()
            );
        }
        for column in HashExtTableColumn::iter() {
            println!(
                "{:>3} | hash        | {column}",
                column.master_ext_table_index()
            );
        }
        for column in U32ExtTableColumn::iter() {
            println!(
                "{:>3} | u32         | {column}",
                column.master_ext_table_index()
            );
        }
    }
}<|MERGE_RESOLUTION|>--- conflicted
+++ resolved
@@ -327,9 +327,6 @@
         roundup_npo2(max_height as u64) as usize
     }
 
-<<<<<<< HEAD
-    pub fn u32_table_length(aet: &AlgebraicExecutionTrace) -> usize {
-=======
     pub fn instruction_table_length(
         aet: &AlgebraicExecutionTrace,
         program: &[BFieldElement],
@@ -341,8 +338,7 @@
         aet.sponge_trace.nrows() + aet.hash_trace.nrows()
     }
 
-    fn u32_table_length(aet: &AlgebraicExecutionTrace) -> usize {
->>>>>>> 016c6f92
+    pub fn u32_table_length(aet: &AlgebraicExecutionTrace) -> usize {
         aet.u32_entries
             .iter()
             .map(|(_, lhs, rhs)| max(lhs.value(), rhs.value()))
